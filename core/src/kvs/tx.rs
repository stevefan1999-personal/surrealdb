use std::borrow::Cow;
use std::fmt;
use std::fmt::Debug;
use std::future::Future;
use std::ops::Range;
use std::sync::Arc;

use channel::{Receiver, Sender};
use futures::lock::Mutex;
use uuid::Uuid;

use sql::permission::Permissions;
use sql::statements::DefineAnalyzerStatement;
use sql::statements::DefineDatabaseStatement;
use sql::statements::DefineEventStatement;
use sql::statements::DefineFieldStatement;
use sql::statements::DefineFunctionStatement;
use sql::statements::DefineIndexStatement;
use sql::statements::DefineModelStatement;
use sql::statements::DefineNamespaceStatement;
use sql::statements::DefineParamStatement;
use sql::statements::DefineScopeStatement;
use sql::statements::DefineTableStatement;
use sql::statements::DefineTokenStatement;
use sql::statements::DefineUserStatement;
use sql::statements::LiveStatement;

use crate::cf;
use crate::dbs::node::ClusterMembership;
use crate::dbs::node::Timestamp;
use crate::err::Error;
use crate::idg::u32::U32;
use crate::key::error::KeyCategory;
use crate::key::key_req::KeyRequirements;
use crate::kvs::cache::Cache;
use crate::kvs::cache::Entry;
use crate::kvs::clock::SizedClock;
use crate::kvs::lq_structs::{LqEntry, LqValue};
use crate::kvs::Check;
use crate::sql;
use crate::sql::paths::EDGE;
use crate::sql::paths::IN;
use crate::sql::paths::OUT;
use crate::sql::thing::Thing;
use crate::sql::Strand;
use crate::sql::Value;
use crate::vs::Oracle;
use crate::vs::Versionstamp;

use super::kv::Add;
use super::kv::Convert;
use super::Key;
use super::Val;

const LQ_CAPACITY: usize = 100;

#[derive(Copy, Clone, Debug)]
pub enum Limit {
	Unlimited,
	Limited(u32),
}

pub struct ScanPage<K>
where
	K: Into<Key> + Debug,
{
	pub range: Range<K>,
	pub limit: Limit,
}

impl From<Range<Vec<u8>>> for ScanPage<Vec<u8>> {
	fn from(value: Range<Vec<u8>>) -> Self {
		ScanPage {
			range: value,
			limit: Limit::Unlimited,
		}
	}
}

pub struct ScanResult<K>
where
	K: Into<Key> + Debug,
{
	pub next_page: Option<ScanPage<K>>,
	pub values: Vec<(Key, Val)>,
}

pub trait Transactable {
	/// Check if closed
	fn closed(&self) -> bool;
	/// Cancel a transaction
	fn cancel(&mut self) -> impl Future<Output = Result<(), Error>>;
	/// Commit a transaction
	fn commit(&mut self) -> impl Future<Output = Result<(), Error>>;
	/// Check if a key exists
	fn exi<K>(&mut self, key: K) -> impl Future<Output = Result<bool, Error>>
	where
		K: Into<Key>;
	/// Fetch a key from the database
	fn get<K>(&mut self, key: K) -> impl Future<Output = Result<Option<Val>, Error>>
	where
		K: Into<Key>;
	/// Insert or update a key in the database
	fn set<K, V>(&mut self, key: K, val: V) -> impl Future<Output = Result<(), Error>>
	where
		K: Into<Key>,
		V: Into<Val>;
	/// Insert a key if it doesn't exist in the database
	fn put<K, V>(
		&mut self,
		category: KeyCategory,
		key: K,
		val: V,
	) -> impl Future<Output = Result<(), Error>>
	where
		K: Into<Key>,
		V: Into<Val>;
	/// Insert a key if it doesn't exist in the database
	fn putc<K, V>(
		&mut self,
		key: K,
		val: V,
		chk: Option<V>,
	) -> impl Future<Output = Result<(), Error>>
	where
		K: Into<Key>,
		V: Into<Val>;
	/// Delete a key
	fn del<K>(&mut self, key: K) -> impl Future<Output = Result<(), Error>>
	where
		K: Into<Key>;
	/// Delete a key
	fn delc<K, V>(&mut self, key: K, chk: Option<V>) -> impl Future<Output = Result<(), Error>>
	where
		K: Into<Key>,
		V: Into<Val>;

	#[allow(unused_variables)]
	fn delr<K>(&mut self, rng: Range<K>, limit: u32) -> impl Future<Output = Result<(), Error>>
	where
		K: Into<Key>,
	{
		async { Err(Error::UnimplementedInternally) }
	}
	/// Retrieve a range of keys from the databases
	fn scan<K>(
		&mut self,
		rng: Range<K>,
		limit: u32,
	) -> impl Future<Output = Result<Vec<(Key, Val)>, Error>>
	where
		K: Into<Key>;
	fn get_timestamp<K>(
		&mut self,
		key: K,
		lock: bool,
	) -> impl Future<Output = Result<Versionstamp, Error>>
	where
		K: Into<Key>;
	fn set_versionstamped_key<K, V>(
		&mut self,
		ts_key: K,
		prefix: K,
		suffix: K,
		val: V,
	) -> impl Future<Output = Result<(), Error>>
	where
		K: Into<Key>,
		V: Into<Val>,
	{
		async {
			let k = self.get_versionstamped_key(ts_key, prefix, suffix).await?;
			self.set(k, val).await
		}
	}
	#[allow(unused_variables)]
	fn get_versionstamped_key<K>(
		&mut self,
		ts_key: K,
		prefix: K,
		suffix: K,
	) -> impl Future<Output = Result<Key, Error>>
	where
		K: Into<Key>,
	{
		async { Err(Error::UnimplementedInternally) }
	}
}

/// A set of undoable updates and requests against a dataset.
#[allow(dead_code)]
pub struct Transaction {
	pub(super) inner: Inner,
	pub(super) cache: Cache,
	pub(super) cf: cf::Writer,
	pub(super) vso: Arc<Mutex<Oracle>>,
	pub(super) clock: Arc<SizedClock>,
	pub(super) prepared_live_queries: (Arc<Sender<LqEntry>>, Arc<Receiver<LqEntry>>),
}

#[allow(clippy::large_enum_variant)]
pub(super) enum Inner {
	#[cfg(feature = "kv-mem")]
	Mem(super::mem::Transaction),
	#[cfg(feature = "kv-rocksdb")]
	RocksDB(super::rocksdb::Transaction),
	#[cfg(feature = "kv-speedb")]
	SpeeDB(super::speedb::Transaction),
	#[cfg(feature = "kv-indxdb")]
	IndxDB(super::indxdb::Transaction),
	#[cfg(feature = "kv-tikv")]
	TiKV(super::tikv::Transaction),
	#[cfg(feature = "kv-fdb")]
	FoundationDB(super::fdb::Transaction),
	#[cfg(feature = "kv-surrealkv")]
	SurrealKV(super::surrealkv::Transaction),
	#[cfg(feature = "kv-postgres")]
	Postgres(super::postgres::Transaction),
}

macro_rules! expand_inner {
	( $v:expr, $arm:pat_param => $b:block ) => {
		match $v {
			#[cfg(feature = "kv-mem")]
			Inner::Mem($arm) => $b,
			#[cfg(feature = "kv-rocksdb")]
			Inner::RocksDB($arm) => $b,
			#[cfg(feature = "kv-speedb")]
			Inner::SpeeDB($arm) => $b,
			#[cfg(feature = "kv-indxdb")]
			Inner::IndxDB($arm) => $b,
			#[cfg(feature = "kv-tikv")]
			Inner::TiKV($arm) => $b,
			#[cfg(feature = "kv-fdb")]
			Inner::FoundationDB($arm) => $b,
			#[cfg(feature = "kv-surrealkv")]
			Inner::SurrealKV($arm) => $b,
		}
	};
}

#[derive(Copy, Clone)]
pub enum TransactionType {
	Read,
	Write,
}

impl From<bool> for TransactionType {
	fn from(value: bool) -> Self {
		match value {
			true => TransactionType::Write,
			false => TransactionType::Read,
		}
	}
}

pub enum LockType {
	Pessimistic,
	Optimistic,
}

impl fmt::Display for Transaction {
	fn fmt(&self, f: &mut fmt::Formatter<'_>) -> fmt::Result {
		#![allow(unused_variables)]
		match &self.inner {
			#[cfg(feature = "kv-mem")]
			Inner::Mem(_) => write!(f, "memory"),
			#[cfg(feature = "kv-rocksdb")]
			Inner::RocksDB(_) => write!(f, "rocksdb"),
			#[cfg(feature = "kv-speedb")]
			Inner::SpeeDB(_) => write!(f, "speedb"),
			#[cfg(feature = "kv-indxdb")]
			Inner::IndxDB(_) => write!(f, "indxdb"),
			#[cfg(feature = "kv-tikv")]
			Inner::TiKV(_) => write!(f, "tikv"),
			#[cfg(feature = "kv-fdb")]
			Inner::FoundationDB(_) => write!(f, "fdb"),
			#[cfg(feature = "kv-surrealkv")]
			Inner::SurrealKV(_) => write!(f, "surrealkv"),
<<<<<<< HEAD
			#[cfg(feature = "kv-postgres")]
			Inner::Postgres(_) => write!(f, "postgres"),
			#[allow(unreachable_patterns)]
			_ => unreachable!(),
=======
>>>>>>> d3a71e56
		}
	}
}

impl Transaction {
	// --------------------------------------------------
	// Configuration methods
	// --------------------------------------------------

	pub fn rollback_with_warning(mut self) -> Self {
		self.check_level(Check::Warn);
		self
	}

	pub fn rollback_with_panic(mut self) -> Self {
		self.check_level(Check::Panic);
		self
	}

	pub fn rollback_and_ignore(mut self) -> Self {
		self.check_level(Check::None);
		self
	}

	pub fn enclose(self) -> Arc<Mutex<Self>> {
		Arc::new(Mutex::new(self))
	}

	// --------------------------------------------------
	// Integral methods
	// --------------------------------------------------

	/// Check if transaction is finished.
	///
	/// If the transaction has been cancelled or committed,
	/// then this function will return [`true`], and any further
	/// calls to functions on this transaction will result
	/// in a [`Error::TxFinished`] error.
	pub async fn closed(&self) -> bool {
		#[cfg(debug_assertions)]
		trace!("Closed");
<<<<<<< HEAD
		match self {
			#[cfg(feature = "kv-mem")]
			Transaction {
				inner: Inner::Mem(v),
				..
			} => v.closed(),
			#[cfg(feature = "kv-rocksdb")]
			Transaction {
				inner: Inner::RocksDB(v),
				..
			} => v.closed(),
			#[cfg(feature = "kv-speedb")]
			Transaction {
				inner: Inner::SpeeDB(v),
				..
			} => v.closed(),
			#[cfg(feature = "kv-indxdb")]
			Transaction {
				inner: Inner::IndxDB(v),
				..
			} => v.closed(),
			#[cfg(feature = "kv-tikv")]
			Transaction {
				inner: Inner::TiKV(v),
				..
			} => v.closed(),
			#[cfg(feature = "kv-fdb")]
			Transaction {
				inner: Inner::FoundationDB(v),
				..
			} => v.closed(),
			#[cfg(feature = "kv-surrealkv")]
			Transaction {
				inner: Inner::SurrealKV(v),
				..
			} => v.is_closed(),
			#[cfg(feature = "kv-postgres")]
			Transaction {
				inner: Inner::Postgres(v),
				..
			} => v.is_closed(),
			#[allow(unreachable_patterns)]
			_ => unreachable!(),
		}
=======

		expand_inner!(&self.inner, v => { v.closed() })
>>>>>>> d3a71e56
	}

	/// Cancel a transaction.
	///
	/// This reverses all changes made within the transaction.
	pub async fn cancel(&mut self) -> Result<(), Error> {
		#[cfg(debug_assertions)]
		trace!("Cancel");
<<<<<<< HEAD
		match self {
			#[cfg(feature = "kv-mem")]
			Transaction {
				inner: Inner::Mem(v),
				..
			} => v.cancel(),
			#[cfg(feature = "kv-rocksdb")]
			Transaction {
				inner: Inner::RocksDB(v),
				..
			} => v.cancel().await,
			#[cfg(feature = "kv-speedb")]
			Transaction {
				inner: Inner::SpeeDB(v),
				..
			} => v.cancel().await,
			#[cfg(feature = "kv-indxdb")]
			Transaction {
				inner: Inner::IndxDB(v),
				..
			} => v.cancel().await,
			#[cfg(feature = "kv-tikv")]
			Transaction {
				inner: Inner::TiKV(v),
				..
			} => v.cancel().await,
			#[cfg(feature = "kv-fdb")]
			Transaction {
				inner: Inner::FoundationDB(v),
				..
			} => v.cancel().await,
			#[cfg(feature = "kv-surrealkv")]
			Transaction {
				inner: Inner::SurrealKV(v),
				..
			} => v.cancel().await,
			#[cfg(feature = "kv-postgres")]
			Transaction {
				inner: Inner::Postgres(v),
				..
			} => v.cancel().await,
			#[allow(unreachable_patterns)]
			_ => unreachable!(),
		}
=======
		expand_inner!(&mut self.inner, v => { v.cancel().await })
>>>>>>> d3a71e56
	}

	/// Commit a transaction.
	///
	/// This attempts to commit all changes made within the transaction.
	pub async fn commit(&mut self) -> Result<(), Error> {
		#[cfg(debug_assertions)]
		trace!("Commit");
<<<<<<< HEAD
		match self {
			#[cfg(feature = "kv-mem")]
			Transaction {
				inner: Inner::Mem(v),
				..
			} => v.commit(),
			#[cfg(feature = "kv-rocksdb")]
			Transaction {
				inner: Inner::RocksDB(v),
				..
			} => v.commit().await,
			#[cfg(feature = "kv-speedb")]
			Transaction {
				inner: Inner::SpeeDB(v),
				..
			} => v.commit().await,
			#[cfg(feature = "kv-indxdb")]
			Transaction {
				inner: Inner::IndxDB(v),
				..
			} => v.commit().await,
			#[cfg(feature = "kv-tikv")]
			Transaction {
				inner: Inner::TiKV(v),
				..
			} => v.commit().await,
			#[cfg(feature = "kv-fdb")]
			Transaction {
				inner: Inner::FoundationDB(v),
				..
			} => v.commit().await,
			#[cfg(feature = "kv-surrealkv")]
			Transaction {
				inner: Inner::SurrealKV(v),
				..
			} => v.commit().await,
			#[cfg(feature = "kv-postgres")]
			Transaction {
				inner: Inner::Postgres(v),
				..
			} => v.commit().await,
			#[allow(unreachable_patterns)]
			_ => unreachable!(),
		}
=======
		expand_inner!(&mut self.inner, v => { v.commit().await })
>>>>>>> d3a71e56
	}

	#[allow(unused)]
	pub(crate) fn consume_pending_live_queries(&self) -> Vec<LqEntry> {
		let mut lq: Vec<LqEntry> = Vec::with_capacity(LQ_CAPACITY);
		while let Ok(l) = self.prepared_live_queries.1.try_recv() {
			lq.push(l);
		}
		lq
	}

	/// Sends a live query to the transaction which is forwarded only once committed
	/// And removed once a transaction is aborted
	pub(crate) fn pre_commit_register_live_query(
		&mut self,
		lq_entry: LqEntry,
	) -> Result<(), Error> {
		self.prepared_live_queries.0.try_send(lq_entry).map_err(|_send_err| {
			Error::Internal("Prepared lq failed to add lq to channel".to_string())
		})
	}

	/// Delete a key from the datastore.
	#[allow(unused_variables)]
	pub async fn del<K>(&mut self, key: K) -> Result<(), Error>
	where
		K: Into<Key> + Debug,
	{
		#[cfg(debug_assertions)]
		trace!("Del {:?}", key);
<<<<<<< HEAD
		match self {
			#[cfg(feature = "kv-mem")]
			Transaction {
				inner: Inner::Mem(v),
				..
			} => v.del(key),
			#[cfg(feature = "kv-rocksdb")]
			Transaction {
				inner: Inner::RocksDB(v),
				..
			} => v.del(key).await,
			#[cfg(feature = "kv-speedb")]
			Transaction {
				inner: Inner::SpeeDB(v),
				..
			} => v.del(key).await,
			#[cfg(feature = "kv-indxdb")]
			Transaction {
				inner: Inner::IndxDB(v),
				..
			} => v.del(key).await,
			#[cfg(feature = "kv-tikv")]
			Transaction {
				inner: Inner::TiKV(v),
				..
			} => v.del(key).await,
			#[cfg(feature = "kv-fdb")]
			Transaction {
				inner: Inner::FoundationDB(v),
				..
			} => v.del(key).await,
			#[cfg(feature = "kv-surrealkv")]
			Transaction {
				inner: Inner::SurrealKV(v),
				..
			} => v.del(key).await,
			#[cfg(feature = "kv-postgres")]
			Transaction {
				inner: Inner::Postgres(v),
				..
			} => v.del(key).await,
			#[allow(unreachable_patterns)]
			_ => unreachable!(),
		}
=======
		expand_inner!(&mut self.inner, v => { v.del(key).await })
>>>>>>> d3a71e56
	}

	/// Check if a key exists in the datastore.
	#[allow(unused_variables)]
	pub async fn exi<K>(&mut self, key: K) -> Result<bool, Error>
	where
		K: Into<Key> + Debug,
	{
		#[cfg(debug_assertions)]
		trace!("Exi {:?}", key);
<<<<<<< HEAD
		match self {
			#[cfg(feature = "kv-mem")]
			Transaction {
				inner: Inner::Mem(v),
				..
			} => v.exi(key),
			#[cfg(feature = "kv-rocksdb")]
			Transaction {
				inner: Inner::RocksDB(v),
				..
			} => v.exi(key).await,
			#[cfg(feature = "kv-speedb")]
			Transaction {
				inner: Inner::SpeeDB(v),
				..
			} => v.exi(key).await,
			#[cfg(feature = "kv-indxdb")]
			Transaction {
				inner: Inner::IndxDB(v),
				..
			} => v.exi(key).await,
			#[cfg(feature = "kv-tikv")]
			Transaction {
				inner: Inner::TiKV(v),
				..
			} => v.exi(key).await,
			#[cfg(feature = "kv-fdb")]
			Transaction {
				inner: Inner::FoundationDB(v),
				..
			} => v.exi(key).await,
			#[cfg(feature = "kv-surrealkv")]
			Transaction {
				inner: Inner::SurrealKV(v),
				..
			} => v.exists(key).await,
			#[cfg(feature = "kv-postgres")]
			Transaction {
				inner: Inner::Postgres(v),
				..
			} => v.exists(key).await,
			#[allow(unreachable_patterns)]
			_ => unreachable!(),
		}
=======
		expand_inner!(&mut self.inner, v => { v.exi(key).await })
>>>>>>> d3a71e56
	}

	/// Fetch a key from the datastore.
	#[allow(unused_variables)]
	pub async fn get<K>(&mut self, key: K) -> Result<Option<Val>, Error>
	where
		K: Into<Key> + Debug,
	{
		#[cfg(debug_assertions)]
		trace!("Get {:?}", key);
<<<<<<< HEAD
		match self {
			#[cfg(feature = "kv-mem")]
			Transaction {
				inner: Inner::Mem(v),
				..
			} => v.get(key),
			#[cfg(feature = "kv-rocksdb")]
			Transaction {
				inner: Inner::RocksDB(v),
				..
			} => v.get(key).await,
			#[cfg(feature = "kv-speedb")]
			Transaction {
				inner: Inner::SpeeDB(v),
				..
			} => v.get(key).await,
			#[cfg(feature = "kv-indxdb")]
			Transaction {
				inner: Inner::IndxDB(v),
				..
			} => v.get(key).await,
			#[cfg(feature = "kv-tikv")]
			Transaction {
				inner: Inner::TiKV(v),
				..
			} => v.get(key).await,
			#[cfg(feature = "kv-fdb")]
			Transaction {
				inner: Inner::FoundationDB(v),
				..
			} => v.get(key).await,
			#[cfg(feature = "kv-surrealkv")]
			Transaction {
				inner: Inner::SurrealKV(v),
				..
			} => v.get(key).await,
			#[cfg(feature = "kv-postgres")]
			Transaction {
				inner: Inner::Postgres(v),
				..
			} => v.get(key).await,
			#[allow(unreachable_patterns)]
			_ => unreachable!(),
		}
=======
		expand_inner!(&mut self.inner, v => { v.get(key).await })
>>>>>>> d3a71e56
	}

	/// Insert or update a key in the datastore.
	#[allow(unused_variables)]
	pub async fn set<K, V>(&mut self, key: K, val: V) -> Result<(), Error>
	where
		K: Into<Key> + Debug,
		V: Into<Val> + Debug,
	{
		#[cfg(debug_assertions)]
		trace!("Set {:?} => {:?}", key, val);
<<<<<<< HEAD
		match self {
			#[cfg(feature = "kv-mem")]
			Transaction {
				inner: Inner::Mem(v),
				..
			} => v.set(key, val),
			#[cfg(feature = "kv-rocksdb")]
			Transaction {
				inner: Inner::RocksDB(v),
				..
			} => v.set(key, val).await,
			#[cfg(feature = "kv-speedb")]
			Transaction {
				inner: Inner::SpeeDB(v),
				..
			} => v.set(key, val).await,
			#[cfg(feature = "kv-indxdb")]
			Transaction {
				inner: Inner::IndxDB(v),
				..
			} => v.set(key, val).await,
			#[cfg(feature = "kv-tikv")]
			Transaction {
				inner: Inner::TiKV(v),
				..
			} => v.set(key, val).await,
			#[cfg(feature = "kv-fdb")]
			Transaction {
				inner: Inner::FoundationDB(v),
				..
			} => v.set(key, val).await,
			#[cfg(feature = "kv-surrealkv")]
			Transaction {
				inner: Inner::SurrealKV(v),
				..
			} => v.set(key, val).await,
			#[cfg(feature = "kv-postgres")]
			Transaction {
				inner: Inner::Postgres(v),
				..
			} => v.set(key, val).await,
			#[allow(unreachable_patterns)]
			_ => unreachable!(),
		}
=======
		expand_inner!(&mut self.inner, v => { v.set(key, val).await })
>>>>>>> d3a71e56
	}

	/// Obtain a new change timestamp for a key
	/// which is replaced with the current timestamp when the transaction is committed.
	/// NOTE: This should be called when composing the change feed entries for this transaction,
	/// which should be done immediately before the transaction commit.
	/// That is to keep other transactions commit delay(pessimistic) or conflict(optimistic) as less as possible.
	#[allow(unused)]
	pub async fn get_timestamp<K>(&mut self, key: K, lock: bool) -> Result<Versionstamp, Error>
	where
		K: Into<Key> + Debug,
	{
		#[cfg(debug_assertions)]
		trace!("Get Timestamp {:?}", key);
<<<<<<< HEAD
		match self {
			#[cfg(feature = "kv-mem")]
			Transaction {
				inner: Inner::Mem(v),
				..
			} => v.get_timestamp(key),
			#[cfg(feature = "kv-rocksdb")]
			Transaction {
				inner: Inner::RocksDB(v),
				..
			} => v.get_timestamp(key).await,
			#[cfg(feature = "kv-indxdb")]
			Transaction {
				inner: Inner::IndxDB(v),
				..
			} => v.get_timestamp(key).await,
			#[cfg(feature = "kv-tikv")]
			Transaction {
				inner: Inner::TiKV(v),
				..
			} => v.get_timestamp(key, lock).await,
			#[cfg(feature = "kv-fdb")]
			Transaction {
				inner: Inner::FoundationDB(v),
				..
			} => v.get_timestamp().await,
			#[cfg(feature = "kv-speedb")]
			Transaction {
				inner: Inner::SpeeDB(v),
				..
			} => v.get_timestamp(key).await,
			#[cfg(feature = "kv-surrealkv")]
			Transaction {
				inner: Inner::SurrealKV(v),
				..
			} => v.get_timestamp(key).await,
			#[cfg(feature = "kv-postgres")]
			Transaction {
				inner: Inner::Postgres(v),
				..
			} => v.get_timestamp(key).await,
			#[allow(unreachable_patterns)]
			_ => unreachable!(),
		}
=======
		expand_inner!(&mut self.inner, v => { v.get_timestamp(key, lock).await })
>>>>>>> d3a71e56
	}

	#[allow(unused)]
	async fn get_non_monotonic_versionstamp(&mut self) -> Result<Versionstamp, Error> {
		Ok(self.vso.lock().await.now())
	}

	#[allow(unused)]
	async fn get_non_monotonic_versionstamped_key<K>(
		&mut self,
		prefix: K,
		suffix: K,
	) -> Result<Vec<u8>, Error>
	where
		K: Into<Key>,
	{
		let prefix: Key = prefix.into();
		let suffix: Key = suffix.into();
		let ts = self.get_non_monotonic_versionstamp().await?;
		let mut k: Vec<u8> = prefix.clone();
		k.append(&mut ts.to_vec());
		k.append(&mut suffix.clone());
		Ok(k)
	}

	/// Insert or update a key in the datastore.
	#[allow(unused_variables)]
	pub async fn set_versionstamped_key<K, V>(
		&mut self,
		ts_key: K,
		prefix: K,
		suffix: K,
		val: V,
	) -> Result<(), Error>
	where
		K: Into<Key> + Debug,
		V: Into<Val> + Debug,
	{
		#[cfg(debug_assertions)]
		trace!("Set {:?} <ts> {:?} => {:?}", prefix, suffix, val);
<<<<<<< HEAD
		match self {
			#[cfg(feature = "kv-mem")]
			Transaction {
				inner: Inner::Mem(v),
				..
			} => {
				let k = v.get_versionstamped_key(ts_key, prefix, suffix).await?;
				v.set(k, val)
			}
			#[cfg(feature = "kv-rocksdb")]
			Transaction {
				inner: Inner::RocksDB(v),
				..
			} => {
				let k = v.get_versionstamped_key(ts_key, prefix, suffix).await?;
				v.set(k, val).await
			}
			#[cfg(feature = "kv-indxdb")]
			Transaction {
				inner: Inner::IndxDB(v),
				..
			} => {
				let k = v.get_versionstamped_key(ts_key, prefix, suffix).await?;
				v.set(k, val).await
			}
			#[cfg(feature = "kv-tikv")]
			Transaction {
				inner: Inner::TiKV(v),
				..
			} => {
				let k = v.get_versionstamped_key(ts_key, prefix, suffix).await?;
				v.set(k, val).await
			}
			#[cfg(feature = "kv-fdb")]
			Transaction {
				inner: Inner::FoundationDB(v),
				..
			} => v.set_versionstamped_key(prefix, suffix, val).await,
			#[cfg(feature = "kv-speedb")]
			Transaction {
				inner: Inner::SpeeDB(v),
				..
			} => {
				let k = v.get_versionstamped_key(ts_key, prefix, suffix).await?;
				v.set(k, val).await
			}
			#[cfg(feature = "kv-surrealkv")]
			Transaction {
				inner: Inner::SurrealKV(v),
				..
			} => {
				let k = v.get_versionstamped_key(ts_key, prefix, suffix).await?;
				v.set(k, val).await
			}
			#[cfg(feature = "kv-postgres")]
			Transaction {
				inner: Inner::Postgres(v),
				..
			} => {
				let k = v.get_versionstamped_key(ts_key, prefix, suffix).await?;
				v.set(k, val).await
			}
			#[allow(unreachable_patterns)]
			_ => unreachable!(),
		}
=======
		expand_inner!(&mut self.inner, v => { v.set_versionstamped_key(ts_key, prefix, suffix, val).await })
>>>>>>> d3a71e56
	}

	/// Insert a key if it doesn't exist in the datastore.
	#[allow(unused_variables)]
	pub async fn put<K, V>(&mut self, category: KeyCategory, key: K, val: V) -> Result<(), Error>
	where
		K: Into<Key> + Debug,
		V: Into<Val> + Debug,
	{
<<<<<<< HEAD
		match self {
			#[cfg(feature = "kv-mem")]
			Transaction {
				inner: Inner::Mem(v),
				..
			} => v.put(key, val),
			#[cfg(feature = "kv-rocksdb")]
			Transaction {
				inner: Inner::RocksDB(v),
				..
			} => v.put(category, key, val).await,
			#[cfg(feature = "kv-speedb")]
			Transaction {
				inner: Inner::SpeeDB(v),
				..
			} => v.put(category, key, val).await,
			#[cfg(feature = "kv-indxdb")]
			Transaction {
				inner: Inner::IndxDB(v),
				..
			} => v.put(key, val).await,
			#[cfg(feature = "kv-tikv")]
			Transaction {
				inner: Inner::TiKV(v),
				..
			} => v.put(category, key, val).await,
			#[cfg(feature = "kv-fdb")]
			Transaction {
				inner: Inner::FoundationDB(v),
				..
			} => v.put(category, key, val).await,
			#[cfg(feature = "kv-surrealkv")]
			Transaction {
				inner: Inner::SurrealKV(v),
				..
			} => v.put(category, key, val).await,
			#[cfg(feature = "kv-postgres")]
			Transaction {
				inner: Inner::Postgres(v),
				..
			} => v.put(category, key, val).await,
			#[allow(unreachable_patterns)]
			_ => unreachable!(),
		}
=======
		expand_inner!(&mut self.inner, v => { v.put(category, key, val).await })
>>>>>>> d3a71e56
	}

	/// Retrieve a specific range of keys from the datastore.
	///
	/// This function fetches the full range of key-value pairs, in a single request to the underlying datastore.
	#[allow(unused_variables)]
	pub async fn scan<K>(&mut self, rng: Range<K>, limit: u32) -> Result<Vec<(Key, Val)>, Error>
	where
		K: Into<Key> + Debug,
	{
		#[cfg(debug_assertions)]
		trace!("Scan {:?} - {:?}", rng.start, rng.end);
<<<<<<< HEAD
		match self {
			#[cfg(feature = "kv-mem")]
			Transaction {
				inner: Inner::Mem(v),
				..
			} => v.scan(rng, limit),
			#[cfg(feature = "kv-rocksdb")]
			Transaction {
				inner: Inner::RocksDB(v),
				..
			} => v.scan(rng, limit).await,
			#[cfg(feature = "kv-speedb")]
			Transaction {
				inner: Inner::SpeeDB(v),
				..
			} => v.scan(rng, limit).await,
			#[cfg(feature = "kv-indxdb")]
			Transaction {
				inner: Inner::IndxDB(v),
				..
			} => v.scan(rng, limit).await,
			#[cfg(feature = "kv-tikv")]
			Transaction {
				inner: Inner::TiKV(v),
				..
			} => v.scan(rng, limit).await,
			#[cfg(feature = "kv-fdb")]
			Transaction {
				inner: Inner::FoundationDB(v),
				..
			} => v.scan(rng, limit).await,
			#[cfg(feature = "kv-surrealkv")]
			Transaction {
				inner: Inner::SurrealKV(v),
				..
			} => v.scan(rng, limit).await,
			#[cfg(feature = "kv-postgres")]
			Transaction {
				inner: Inner::Postgres(v),
				..
			} => v.scan(rng, limit).await,
			#[allow(unreachable_patterns)]
			_ => unreachable!(),
		}
=======
		expand_inner!(&mut self.inner, v => { v.scan(rng, limit).await })
>>>>>>> d3a71e56
	}

	/// Retrieve a specific range of keys from the datastore.
	///
	/// This function fetches the full range of key-value pairs, in a single request to the underlying datastore.
	#[allow(unused_variables)]
	pub async fn scan_paged<K>(
		&mut self,
		page: ScanPage<K>,
		batch_limit: u32,
	) -> Result<ScanResult<K>, Error>
	where
		K: Into<Key> + From<Vec<u8>> + Debug + Clone,
	{
		#[cfg(debug_assertions)]
		trace!("Scan {:?} - {:?}", page.range.start, page.range.end);
		let range = page.range.clone();
<<<<<<< HEAD
		let res = match self {
			#[cfg(feature = "kv-mem")]
			Transaction {
				inner: Inner::Mem(v),
				..
			} => v.scan(range, batch_limit),
			#[cfg(feature = "kv-rocksdb")]
			Transaction {
				inner: Inner::RocksDB(v),
				..
			} => v.scan(range, batch_limit).await,
			#[cfg(feature = "kv-speedb")]
			Transaction {
				inner: Inner::SpeeDB(v),
				..
			} => v.scan(range, batch_limit).await,
			#[cfg(feature = "kv-indxdb")]
			Transaction {
				inner: Inner::IndxDB(v),
				..
			} => v.scan(range, batch_limit).await,
			#[cfg(feature = "kv-tikv")]
			Transaction {
				inner: Inner::TiKV(v),
				..
			} => v.scan(range, batch_limit).await,
			#[cfg(feature = "kv-fdb")]
			Transaction {
				inner: Inner::FoundationDB(v),
				..
			} => v.scan(range, batch_limit).await,
			#[cfg(feature = "kv-surrealkv")]
			Transaction {
				inner: Inner::SurrealKV(v),
				..
			} => v.scan(range, batch_limit).await,
			#[cfg(feature = "kv-postgres")]
			Transaction {
				inner: Inner::Postgres(v),
				..
			} => v.scan(range, batch_limit).await,
			#[allow(unreachable_patterns)]
			_ => Err(Error::MissingStorageEngine),
		};
=======
		let res = expand_inner!(&mut self.inner, v => { v.scan(range, batch_limit).await });

>>>>>>> d3a71e56
		// Construct next page
		res.map(|tup_vec: Vec<(Key, Val)>| {
			if tup_vec.len() < batch_limit as usize {
				ScanResult {
					next_page: None,
					values: tup_vec,
				}
			} else {
				let (mut rng, limit) = (page.range, page.limit);
				rng.start = match tup_vec.last() {
					Some((k, _)) => K::from(k.clone().add(0)),
					None => rng.start,
				};
				ScanResult {
					next_page: Some(ScanPage {
						range: rng,
						limit,
					}),
					values: tup_vec,
				}
			}
		})
	}

	/// Update a key in the datastore if the current value matches a condition.
	#[allow(unused_variables)]
	pub async fn putc<K, V>(&mut self, key: K, val: V, chk: Option<V>) -> Result<(), Error>
	where
		K: Into<Key> + Debug,
		V: Into<Val> + Debug,
	{
		#[cfg(debug_assertions)]
		trace!("Putc {:?} if {:?} => {:?}", key, chk, val);
<<<<<<< HEAD
		match self {
			#[cfg(feature = "kv-mem")]
			Transaction {
				inner: Inner::Mem(v),
				..
			} => v.putc(key, val, chk),
			#[cfg(feature = "kv-rocksdb")]
			Transaction {
				inner: Inner::RocksDB(v),
				..
			} => v.putc(key, val, chk).await,
			#[cfg(feature = "kv-speedb")]
			Transaction {
				inner: Inner::SpeeDB(v),
				..
			} => v.putc(key, val, chk).await,
			#[cfg(feature = "kv-indxdb")]
			Transaction {
				inner: Inner::IndxDB(v),
				..
			} => v.putc(key, val, chk).await,
			#[cfg(feature = "kv-tikv")]
			Transaction {
				inner: Inner::TiKV(v),
				..
			} => v.putc(key, val, chk).await,
			#[cfg(feature = "kv-fdb")]
			Transaction {
				inner: Inner::FoundationDB(v),
				..
			} => v.putc(key, val, chk).await,
			#[cfg(feature = "kv-surrealkv")]
			Transaction {
				inner: Inner::SurrealKV(v),
				..
			} => v.putc(key, val, chk).await,
			#[cfg(feature = "kv-postgres")]
			Transaction {
				inner: Inner::Postgres(v),
				..
			} => v.putc(key, val, chk).await,
			#[allow(unreachable_patterns)]
			_ => unreachable!(),
		}
=======
		expand_inner!(&mut self.inner, v => { v.putc(key, val, chk).await })
>>>>>>> d3a71e56
	}

	/// Delete a key from the datastore if the current value matches a condition.
	#[allow(unused_variables)]
	pub async fn delc<K, V>(&mut self, key: K, chk: Option<V>) -> Result<(), Error>
	where
		K: Into<Key> + Debug,
		V: Into<Val> + Debug,
	{
		#[cfg(debug_assertions)]
		trace!("Delc {:?} if {:?}", key, chk);
<<<<<<< HEAD
		match self {
			#[cfg(feature = "kv-mem")]
			Transaction {
				inner: Inner::Mem(v),
				..
			} => v.delc(key, chk),
			#[cfg(feature = "kv-rocksdb")]
			Transaction {
				inner: Inner::RocksDB(v),
				..
			} => v.delc(key, chk).await,
			#[cfg(feature = "kv-speedb")]
			Transaction {
				inner: Inner::SpeeDB(v),
				..
			} => v.delc(key, chk).await,
			#[cfg(feature = "kv-indxdb")]
			Transaction {
				inner: Inner::IndxDB(v),
				..
			} => v.delc(key, chk).await,
			#[cfg(feature = "kv-tikv")]
			Transaction {
				inner: Inner::TiKV(v),
				..
			} => v.delc(key, chk).await,
			#[cfg(feature = "kv-fdb")]
			Transaction {
				inner: Inner::FoundationDB(v),
				..
			} => v.delc(key, chk).await,
			#[cfg(feature = "kv-surrealkv")]
			Transaction {
				inner: Inner::SurrealKV(v),
				..
			} => v.delc(key, chk).await,
			#[cfg(feature = "kv-postgres")]
			Transaction {
				inner: Inner::Postgres(v),
				..
			} => v.delc(key, chk).await,
			#[allow(unreachable_patterns)]
			_ => unreachable!(),
		}
=======
		expand_inner!(&mut self.inner, v => { v.delc(key, chk).await })
>>>>>>> d3a71e56
	}

	// --------------------------------------------------
	// Superjacent methods
	// --------------------------------------------------

	/// Retrieve a specific range of keys from the datastore.
	///
	/// This function fetches key-value pairs from the underlying datastore in batches of 1000.
	pub async fn getr<K>(&mut self, rng: Range<K>, limit: u32) -> Result<Vec<(Key, Val)>, Error>
	where
		K: Into<Key> + Debug,
	{
		#[cfg(debug_assertions)]
		trace!("Getr {:?}..{:?} (limit: {limit})", rng.start, rng.end);
		let beg: Key = rng.start.into();
		let end: Key = rng.end.into();
		let mut out: Vec<(Key, Val)> = vec![];
		let mut next_page = Some(ScanPage {
			range: beg..end,
			limit: Limit::Limited(limit),
		});
		// Start processing
		while let Some(page) = next_page {
			// Get records batch
			let res = self.scan_paged(page, 1000).await?;
			next_page = res.next_page;
			let res = res.values;
			// Exit when settled
			if res.is_empty() {
				break;
			}
			// Loop over results
			for (k, v) in res.into_iter() {
				// Delete
				out.push((k, v));
			}
		}
		Ok(out)
	}
	/// Delete a range of keys from the datastore.
	///
	/// This function fetches key-value pairs from the underlying datastore in batches of 1000.
	pub async fn delr<K>(&mut self, rng: Range<K>, limit: u32) -> Result<(), Error>
	where
		K: Into<Key> + Debug + Clone,
	{
		#[cfg(debug_assertions)]
		trace!("Delr {:?}..{:?} (limit: {limit})", rng.start, rng.end);
		match expand_inner!(&mut self.inner, v => { v.delr(rng.clone(), limit).await }) {
			Err(Error::UnimplementedInternally) => self._delr(rng, limit).await,
			ret => ret,
		}
	}

	/// Delete a range of keys from the datastore.
	///
	/// This function fetches key-value pairs from the underlying datastore in batches of 1000.
	async fn _delr<K>(&mut self, rng: Range<K>, limit: u32) -> Result<(), Error>
	where
		K: Into<Key> + Debug,
	{
		let beg: Key = rng.start.into();
		let end: Key = rng.end.into();
		// Start processing
		let mut next_page = Some(ScanPage {
			range: beg..end,
			limit: Limit::Limited(limit),
		});
		while let Some(page) = next_page {
			// Get records batch
			let res = self.scan_paged(page, limit).await?;
			next_page = res.next_page;
			let res = res.values;
			// Exit when settled
			if res.is_empty() {
				break;
			}
			// Loop over results
			for (k, _) in res.into_iter() {
				// Delete
				self.del(k).await?;
			}
		}
		Ok(())
	}
	/// Retrieve a specific prefix of keys from the datastore.
	///
	/// This function fetches key-value pairs from the underlying datastore in batches of 1000.
	pub async fn getp<K>(&mut self, key: K, limit: u32) -> Result<Vec<(Key, Val)>, Error>
	where
		K: Into<Key> + Debug,
	{
		#[cfg(debug_assertions)]
		trace!("Getp {:?} (limit: {limit})", key);
		let beg: Key = key.into();
		let end: Key = beg.clone().add(0xff);
		let mut out: Vec<(Key, Val)> = vec![];
		// Start processing
		let mut next_page = Some(ScanPage {
			range: beg..end,
			limit: Limit::Limited(limit),
		});
		while let Some(page) = next_page {
			let res = self.scan_paged(page, 1000).await?;
			next_page = res.next_page;
			// Get records batch
			let res = res.values;
			// Exit when settled
			if res.is_empty() {
				break;
			};
			// Loop over results
			for (k, v) in res.into_iter() {
				// Delete
				out.push((k, v));
			}
		}
		Ok(out)
	}
	/// Delete a prefix of keys from the datastore.
	///
	/// This function fetches key-value pairs from the underlying datastore in batches of 1000.
	pub async fn delp<K>(&mut self, key: K, limit: u32) -> Result<(), Error>
	where
		K: Into<Key> + Debug,
	{
		#[cfg(debug_assertions)]
		trace!("Delp {:?} (limit: {limit})", key);
		let beg: Key = key.into();
		let end: Key = beg.clone().add(0xff);
		let min = beg.clone();
		let max = end.clone();
		self.delr(min..max, limit).await?;
		Ok(())
	}

	// --------------------------------------------------
	// Superimposed methods
	// --------------------------------------------------

	/// Clear any cache entry for the specified key.
	pub async fn clr<K>(&mut self, key: K) -> Result<(), Error>
	where
		K: Into<Key>,
	{
		let key: Key = key.into();
		self.cache.del(&key);
		Ok(())
	}

	// Register cluster membership
	// NOTE: Setting cluster membership sets the heartbeat
	// Remember to set the heartbeat as well
	pub async fn set_nd(&mut self, id: Uuid) -> Result<(), Error> {
		let key = crate::key::root::nd::Nd::new(id);
		match self.get_nd(id).await? {
			Some(_) => Err(Error::ClAlreadyExists {
				value: id.to_string(),
			}),
			None => {
				let value = ClusterMembership {
					name: id.to_string(),
					heartbeat: self.clock().await,
				};
				self.put(key.key_category(), key, value).await?;
				Ok(())
			}
		}
	}

	// Retrieve cluster information
	pub async fn get_nd(&mut self, id: Uuid) -> Result<Option<ClusterMembership>, Error> {
		let key = crate::key::root::nd::Nd::new(id);
		let val = self.get(key).await?;
		match val {
			Some(v) => Ok(Some::<ClusterMembership>(v.into())),
			None => Ok(None),
		}
	}

	/// Clock retrieves the current timestamp, without guaranteeing
	/// monotonicity in all implementations.
	///
	/// It is used for unreliable ordering of events as well as
	/// handling of timeouts. Operations that are not guaranteed to be correct.
	/// But also allows for lexicographical ordering.
	///
	/// Public for tests, but not required for usage from a user perspective.
	pub async fn clock(&self) -> Timestamp {
		// Use a timestamp oracle if available
		// Match, because we cannot have sized traits or async traits
		self.clock.now().await
	}

	// Set heartbeat
	pub async fn set_hb(&mut self, timestamp: Timestamp, id: Uuid) -> Result<(), Error> {
		let key = crate::key::root::hb::Hb::new(timestamp, id);
		// We do not need to do a read, we always want to overwrite
		let key_enc = key.encode()?;
		self.put(
			key.key_category(),
			key_enc,
			ClusterMembership {
				name: id.to_string(),
				heartbeat: timestamp,
			},
		)
		.await?;
		Ok(())
	}

	pub async fn del_hb(&mut self, timestamp: Timestamp, id: Uuid) -> Result<(), Error> {
		let key = crate::key::root::hb::Hb::new(timestamp, id);
		self.del(key).await?;
		Ok(())
	}

	// Delete a cluster registration entry
	pub async fn del_nd(&mut self, node: Uuid) -> Result<(), Error> {
		let key = crate::key::root::nd::Nd::new(node);
		let key_enc = key.encode()?;
		self.del(key_enc).await
	}

	// Delete the live query notification registry on the table
	pub async fn del_ndlq(&mut self, nd: Uuid, lq: Uuid, ns: &str, db: &str) -> Result<(), Error> {
		let key = crate::key::node::lq::Lq::new(nd, lq, ns, db);
		let key_enc = key.encode()?;
		self.del(key_enc).await
	}

	// Scans up until the heartbeat timestamp and returns the discovered nodes
	pub async fn scan_hb(
		&mut self,
		time_to: &Timestamp,
		batch_size: u32,
	) -> Result<Vec<crate::key::root::hb::Hb>, Error> {
		let beg = crate::key::root::hb::Hb::prefix();
		let end = crate::key::root::hb::Hb::suffix(time_to);
		let mut out: Vec<crate::key::root::hb::Hb> = vec![];
		// Start processing
		let mut next_page = Some(ScanPage::from(beg..end));
		while let Some(page) = next_page {
			let res = self.scan_paged(page, batch_size).await?;
			next_page = res.next_page;
			for (k, _) in res.values.into_iter() {
				out.push(crate::key::root::hb::Hb::decode(k.as_slice())?);
			}
		}
		Ok(out)
	}

	/// scan_nd will scan all the cluster membership registers
	/// setting limit to 0 will result in scanning all entries
	pub async fn scan_nd(&mut self, batch_size: u32) -> Result<Vec<ClusterMembership>, Error> {
		let beg = crate::key::root::nd::Nd::prefix();
		let end = crate::key::root::nd::Nd::suffix();
		let mut out: Vec<ClusterMembership> = vec![];
		// Start processing
		let mut next_page = Some(ScanPage::from(beg..end));
		while let Some(page) = next_page {
			let res = self.scan_paged(page, batch_size).await?;
			next_page = res.next_page;
			for (_, v) in res.values.into_iter() {
				out.push(v.into());
			}
		}
		Ok(out)
	}

	pub async fn delr_hb(
		&mut self,
		ts: Vec<crate::key::root::hb::Hb>,
		limit: u32,
	) -> Result<(), Error> {
		trace!("delr_hb: ts={:?} limit={:?}", ts, limit);
		for hb in ts.into_iter() {
			self.del(hb).await?;
		}
		Ok(())
	}

	pub async fn del_tblq(&mut self, ns: &str, db: &str, tb: &str, lv: Uuid) -> Result<(), Error> {
		trace!("del_lv: ns={:?} db={:?} tb={:?} lv={:?}", ns, db, tb, lv);
		let key = crate::key::table::lq::new(ns, db, tb, lv);
		self.cache.del(&key.clone().into());
		self.del(key).await
	}

	pub async fn scan_ndlq<'a>(
		&mut self,
		node: &Uuid,
		batch_size: u32,
	) -> Result<Vec<LqValue>, Error> {
		let beg = crate::key::node::lq::prefix_nd(node);
		let end = crate::key::node::lq::suffix_nd(node);
		let mut out: Vec<LqValue> = vec![];
		let mut next_page = Some(ScanPage::from(beg..end));
		while let Some(page) = next_page {
			let res = self.scan_paged(page, batch_size).await?;
			next_page = res.next_page;
			for (key, value) in res.values.into_iter() {
				let lv = crate::key::node::lq::Lq::decode(key.as_slice())?;
				let tb: String = String::from_utf8(value).unwrap();
				out.push(LqValue {
					nd: lv.nd.into(),
					ns: lv.ns.to_string(),
					db: lv.db.to_string(),
					tb,
					lq: lv.lq.into(),
				});
			}
		}
		Ok(out)
	}

	pub async fn scan_tblq<'a>(
		&mut self,
		ns: &str,
		db: &str,
		tb: &str,
		batch_size: u32,
	) -> Result<Vec<LqValue>, Error> {
		let beg = crate::key::table::lq::prefix(ns, db, tb);
		let end = crate::key::table::lq::suffix(ns, db, tb);
		let mut out: Vec<LqValue> = vec![];
		let mut next_page = Some(ScanPage::from(beg..end));
		while let Some(page) = next_page {
			let res = self.scan_paged(page, batch_size).await?;
			next_page = res.next_page;
			for (key, value) in res.values.into_iter() {
				let lv = crate::key::table::lq::Lq::decode(key.as_slice())?;
				let val: LiveStatement = value.into();
				out.push(LqValue {
					nd: val.node,
					ns: lv.ns.to_string(),
					db: lv.db.to_string(),
					tb: lv.tb.to_string(),
					lq: val.id,
				});
			}
		}
		Ok(out)
	}

	/// Add live query to table
	pub async fn putc_tblq(
		&mut self,
		ns: &str,
		db: &str,
		tb: &str,
		live_stm: LiveStatement,
		expected: Option<LiveStatement>,
	) -> Result<(), Error> {
		let key = crate::key::table::lq::new(ns, db, tb, live_stm.id.0);
		let key_enc = crate::key::table::lq::Lq::encode(&key)?;
		#[cfg(debug_assertions)]
		trace!("putc_tblq ({:?}): key={:?}", &live_stm.id, crate::key::debug::sprint_key(&key_enc));
		self.putc(key_enc, live_stm, expected).await
	}

	pub async fn putc_ndlq(
		&mut self,
		nd: Uuid,
		lq: Uuid,
		ns: &str,
		db: &str,
		tb: &str,
		chk: Option<&str>,
	) -> Result<(), Error> {
		let key = crate::key::node::lq::new(nd, lq, ns, db);
		self.putc(key, tb, chk).await
	}

	/// Retrieve all ROOT users.
	pub async fn all_root_users(&mut self) -> Result<Arc<[DefineUserStatement]>, Error> {
		let beg = crate::key::root::us::prefix();
		let end = crate::key::root::us::suffix();
		let val = self.getr(beg..end, u32::MAX).await?;
		let val = val.convert().into();
		Ok(val)
	}

	/// Retrieve all namespace definitions in a datastore.
	pub async fn all_ns(&mut self) -> Result<Arc<[DefineNamespaceStatement]>, Error> {
		let key = crate::key::root::ns::prefix();
		Ok(if let Some(e) = self.cache.get(&key) {
			if let Entry::Nss(v) = e {
				v
			} else {
				unreachable!();
			}
		} else {
			let beg = crate::key::root::ns::prefix();
			let end = crate::key::root::ns::suffix();
			let val = self.getr(beg..end, u32::MAX).await?;
			let val = val.convert().into();
			self.cache.set(key, Entry::Nss(Arc::clone(&val)));
			val
		})
	}

	/// Retrieve all namespace user definitions for a specific namespace.
	pub async fn all_ns_users(&mut self, ns: &str) -> Result<Arc<[DefineUserStatement]>, Error> {
		let key = crate::key::namespace::us::prefix(ns);
		Ok(if let Some(e) = self.cache.get(&key) {
			if let Entry::Nus(v) = e {
				v
			} else {
				unreachable!();
			}
		} else {
			let beg = crate::key::namespace::us::prefix(ns);
			let end = crate::key::namespace::us::suffix(ns);
			let val = self.getr(beg..end, u32::MAX).await?;
			let val = val.convert().into();
			self.cache.set(key, Entry::Nus(Arc::clone(&val)));
			val
		})
	}

	/// Retrieve all namespace token definitions for a specific namespace.
	pub async fn all_ns_tokens(&mut self, ns: &str) -> Result<Arc<[DefineTokenStatement]>, Error> {
		let key = crate::key::namespace::tk::prefix(ns);
		Ok(if let Some(e) = self.cache.get(&key) {
			if let Entry::Nts(v) = e {
				v
			} else {
				unreachable!();
			}
		} else {
			let beg = crate::key::namespace::tk::prefix(ns);
			let end = crate::key::namespace::tk::suffix(ns);
			let val = self.getr(beg..end, u32::MAX).await?;
			let val = val.convert().into();
			self.cache.set(key, Entry::Nts(Arc::clone(&val)));
			val
		})
	}

	/// Retrieve all database definitions for a specific namespace.
	pub async fn all_db(&mut self, ns: &str) -> Result<Arc<[DefineDatabaseStatement]>, Error> {
		let key = crate::key::namespace::db::prefix(ns);
		Ok(if let Some(e) = self.cache.get(&key) {
			if let Entry::Dbs(v) = e {
				v
			} else {
				unreachable!();
			}
		} else {
			let beg = crate::key::namespace::db::prefix(ns);
			let end = crate::key::namespace::db::suffix(ns);
			let val = self.getr(beg..end, u32::MAX).await?;
			let val = val.convert().into();
			self.cache.set(key, Entry::Dbs(Arc::clone(&val)));
			val
		})
	}

	/// Retrieve all database user definitions for a specific database.
	pub async fn all_db_users(
		&mut self,
		ns: &str,
		db: &str,
	) -> Result<Arc<[DefineUserStatement]>, Error> {
		let key = crate::key::database::us::prefix(ns, db);
		Ok(if let Some(e) = self.cache.get(&key) {
			if let Entry::Dus(v) = e {
				v
			} else {
				unreachable!();
			}
		} else {
			let beg = crate::key::database::us::prefix(ns, db);
			let end = crate::key::database::us::suffix(ns, db);
			let val = self.getr(beg..end, u32::MAX).await?;
			let val = val.convert().into();
			self.cache.set(key, Entry::Dus(Arc::clone(&val)));
			val
		})
	}

	/// Retrieve all database token definitions for a specific database.
	pub async fn all_db_tokens(
		&mut self,
		ns: &str,
		db: &str,
	) -> Result<Arc<[DefineTokenStatement]>, Error> {
		let key = crate::key::database::tk::prefix(ns, db);
		Ok(if let Some(e) = self.cache.get(&key) {
			if let Entry::Dts(v) = e {
				v
			} else {
				unreachable!();
			}
		} else {
			let beg = crate::key::database::tk::prefix(ns, db);
			let end = crate::key::database::tk::suffix(ns, db);
			let val = self.getr(beg..end, u32::MAX).await?;
			let val = val.convert().into();
			self.cache.set(key, Entry::Dts(Arc::clone(&val)));
			val
		})
	}

	/// Retrieve all analyzer definitions for a specific database.
	pub async fn all_db_analyzers(
		&mut self,
		ns: &str,
		db: &str,
	) -> Result<Arc<[DefineAnalyzerStatement]>, Error> {
		let key = crate::key::database::az::prefix(ns, db);
		Ok(if let Some(e) = self.cache.get(&key) {
			if let Entry::Azs(v) = e {
				v
			} else {
				unreachable!();
			}
		} else {
			let beg = crate::key::database::az::prefix(ns, db);
			let end = crate::key::database::az::suffix(ns, db);
			let val = self.getr(beg..end, u32::MAX).await?;
			let val = val.convert().into();
			self.cache.set(key, Entry::Azs(Arc::clone(&val)));
			val
		})
	}

	/// Retrieve all function definitions for a specific database.
	pub async fn all_db_functions(
		&mut self,
		ns: &str,
		db: &str,
	) -> Result<Arc<[DefineFunctionStatement]>, Error> {
		let key = crate::key::database::fc::prefix(ns, db);
		Ok(if let Some(e) = self.cache.get(&key) {
			if let Entry::Fcs(v) = e {
				v
			} else {
				unreachable!();
			}
		} else {
			let beg = crate::key::database::fc::prefix(ns, db);
			let end = crate::key::database::fc::suffix(ns, db);
			let val = self.getr(beg..end, u32::MAX).await?;
			let val = val.convert().into();
			self.cache.set(key, Entry::Fcs(Arc::clone(&val)));
			val
		})
	}

	/// Retrieve all param definitions for a specific database.
	pub async fn all_db_params(
		&mut self,
		ns: &str,
		db: &str,
	) -> Result<Arc<[DefineParamStatement]>, Error> {
		let key = crate::key::database::pa::prefix(ns, db);
		Ok(if let Some(e) = self.cache.get(&key) {
			if let Entry::Pas(v) = e {
				v
			} else {
				unreachable!();
			}
		} else {
			let beg = crate::key::database::pa::prefix(ns, db);
			let end = crate::key::database::pa::suffix(ns, db);
			let val = self.getr(beg..end, u32::MAX).await?;
			let val = val.convert().into();
			self.cache.set(key, Entry::Pas(Arc::clone(&val)));
			val
		})
	}

	/// Retrieve all model definitions for a specific database.
	pub async fn all_db_models(
		&mut self,
		ns: &str,
		db: &str,
	) -> Result<Arc<[DefineModelStatement]>, Error> {
		let key = crate::key::database::ml::prefix(ns, db);
		Ok(if let Some(e) = self.cache.get(&key) {
			if let Entry::Mls(v) = e {
				v
			} else {
				unreachable!();
			}
		} else {
			let beg = crate::key::database::ml::prefix(ns, db);
			let end = crate::key::database::ml::suffix(ns, db);
			let val = self.getr(beg..end, u32::MAX).await?;
			let val = val.convert().into();
			self.cache.set(key, Entry::Mls(Arc::clone(&val)));
			val
		})
	}

	/// Retrieve all scope definitions for a specific database.
	pub async fn all_sc(
		&mut self,
		ns: &str,
		db: &str,
	) -> Result<Arc<[DefineScopeStatement]>, Error> {
		let key = crate::key::database::sc::prefix(ns, db);
		Ok(if let Some(e) = self.cache.get(&key) {
			if let Entry::Scs(v) = e {
				v
			} else {
				unreachable!();
			}
		} else {
			let beg = crate::key::database::sc::prefix(ns, db);
			let end = crate::key::database::sc::suffix(ns, db);
			let val = self.getr(beg..end, u32::MAX).await?;
			let val = val.convert().into();
			self.cache.set(key, Entry::Scs(Arc::clone(&val)));
			val
		})
	}

	/// Retrieve all scope token definitions for a scope.
	pub async fn all_sc_tokens(
		&mut self,
		ns: &str,
		db: &str,
		sc: &str,
	) -> Result<Arc<[DefineTokenStatement]>, Error> {
		let key = crate::key::scope::tk::prefix(ns, db, sc);
		Ok(if let Some(e) = self.cache.get(&key) {
			if let Entry::Sts(v) = e {
				v
			} else {
				unreachable!();
			}
		} else {
			let beg = crate::key::scope::tk::prefix(ns, db, sc);
			let end = crate::key::scope::tk::suffix(ns, db, sc);
			let val = self.getr(beg..end, u32::MAX).await?;
			let val = val.convert().into();
			self.cache.set(key, Entry::Sts(Arc::clone(&val)));
			val
		})
	}

	/// Retrieve all table definitions for a specific database.
	pub async fn all_tb(
		&mut self,
		ns: &str,
		db: &str,
	) -> Result<Arc<[DefineTableStatement]>, Error> {
		let key = crate::key::database::tb::prefix(ns, db);
		Ok(if let Some(e) = self.cache.get(&key) {
			if let Entry::Tbs(v) = e {
				v
			} else {
				unreachable!();
			}
		} else {
			let beg = crate::key::database::tb::prefix(ns, db);
			let end = crate::key::database::tb::suffix(ns, db);
			let val = self.getr(beg..end, u32::MAX).await?;
			let val = val.convert().into();
			self.cache.set(key, Entry::Tbs(Arc::clone(&val)));
			val
		})
	}

	/// Retrieve all event definitions for a specific table.
	pub async fn all_tb_events(
		&mut self,
		ns: &str,
		db: &str,
		tb: &str,
	) -> Result<Arc<[DefineEventStatement]>, Error> {
		let key = crate::key::table::ev::prefix(ns, db, tb);
		Ok(if let Some(e) = self.cache.get(&key) {
			if let Entry::Evs(v) = e {
				v
			} else {
				unreachable!();
			}
		} else {
			let beg = crate::key::table::ev::prefix(ns, db, tb);
			let end = crate::key::table::ev::suffix(ns, db, tb);
			let val = self.getr(beg..end, u32::MAX).await?;
			let val = val.convert().into();
			self.cache.set(key, Entry::Evs(Arc::clone(&val)));
			val
		})
	}

	/// Retrieve all field definitions for a specific table.
	pub async fn all_tb_fields(
		&mut self,
		ns: &str,
		db: &str,
		tb: &str,
	) -> Result<Arc<[DefineFieldStatement]>, Error> {
		let key = crate::key::table::fd::prefix(ns, db, tb);
		Ok(if let Some(e) = self.cache.get(&key) {
			if let Entry::Fds(v) = e {
				v
			} else {
				unreachable!();
			}
		} else {
			let beg = crate::key::table::fd::prefix(ns, db, tb);
			let end = crate::key::table::fd::suffix(ns, db, tb);
			let val = self.getr(beg..end, u32::MAX).await?;
			let val = val.convert().into();
			self.cache.set(key, Entry::Fds(Arc::clone(&val)));
			val
		})
	}

	/// Retrieve all index definitions for a specific table.
	pub async fn all_tb_indexes(
		&mut self,
		ns: &str,
		db: &str,
		tb: &str,
	) -> Result<Arc<[DefineIndexStatement]>, Error> {
		let key = crate::key::table::ix::prefix(ns, db, tb);
		Ok(if let Some(e) = self.cache.get(&key) {
			if let Entry::Ixs(v) = e {
				v
			} else {
				unreachable!();
			}
		} else {
			let beg = crate::key::table::ix::prefix(ns, db, tb);
			let end = crate::key::table::ix::suffix(ns, db, tb);
			let val = self.getr(beg..end, u32::MAX).await?;
			let val = val.convert().into();
			self.cache.set(key, Entry::Ixs(Arc::clone(&val)));
			val
		})
	}

	/// Retrieve all view definitions for a specific table.
	pub async fn all_tb_views(
		&mut self,
		ns: &str,
		db: &str,
		tb: &str,
	) -> Result<Arc<[DefineTableStatement]>, Error> {
		let key = crate::key::table::ft::prefix(ns, db, tb);
		Ok(if let Some(e) = self.cache.get(&key) {
			if let Entry::Fts(v) = e {
				v
			} else {
				unreachable!();
			}
		} else {
			let beg = crate::key::table::ft::prefix(ns, db, tb);
			let end = crate::key::table::ft::suffix(ns, db, tb);
			let val = self.getr(beg..end, u32::MAX).await?;
			let val = val.convert().into();
			self.cache.set(key, Entry::Fts(Arc::clone(&val)));
			val
		})
	}

	/// Retrieve all live definitions for a specific table.
	pub async fn all_tb_lives(
		&mut self,
		ns: &str,
		db: &str,
		tb: &str,
	) -> Result<Arc<[LiveStatement]>, Error> {
		let key = crate::key::table::lq::prefix(ns, db, tb);
		Ok(if let Some(e) = self.cache.get(&key) {
			if let Entry::Lvs(v) = e {
				v
			} else {
				unreachable!();
			}
		} else {
			let beg = crate::key::table::lq::prefix(ns, db, tb);
			let end = crate::key::table::lq::suffix(ns, db, tb);
			let val = self.getr(beg..end, u32::MAX).await?;
			let val = val.convert().into();
			self.cache.set(key, Entry::Lvs(Arc::clone(&val)));
			val
		})
	}

	pub async fn all_lq(&mut self, nd: &uuid::Uuid) -> Result<Vec<LqValue>, Error> {
		let beg = crate::key::node::lq::prefix_nd(nd);
		let end = crate::key::node::lq::suffix_nd(nd);
		let lq_pairs = self.getr(beg..end, u32::MAX).await?;
		let mut lqs = vec![];
		for (key, value) in lq_pairs {
			let lq_key = crate::key::node::lq::Lq::decode(key.as_slice())?;
			trace!("Value is {:?}", &value);
			let lq_value = String::from_utf8(value).map_err(|e| {
				Error::Internal(format!("Failed to decode a value while reading LQ: {}", e))
			})?;
			let lqv = LqValue {
				nd: (*nd).into(),
				ns: lq_key.ns.to_string(),
				db: lq_key.db.to_string(),
				tb: lq_value,
				lq: lq_key.lq.into(),
			};
			lqs.push(lqv);
		}
		Ok(lqs)
	}

	/// Retrieve a specific user definition from ROOT.
	pub async fn get_root_user(&mut self, user: &str) -> Result<DefineUserStatement, Error> {
		let key = crate::key::root::us::new(user);
		let val = self.get(key).await?.ok_or(Error::UserRootNotFound {
			value: user.to_owned(),
		})?;
		Ok(val.into())
	}

	/// Retrieve a specific namespace definition.
	pub async fn get_ns(&mut self, ns: &str) -> Result<DefineNamespaceStatement, Error> {
		let key = crate::key::root::ns::new(ns);
		let val = self.get(key).await?.ok_or(Error::NsNotFound {
			value: ns.to_owned(),
		})?;
		Ok(val.into())
	}

	/// Retrieve a specific user definition from a namespace.
	pub async fn get_ns_user(
		&mut self,
		ns: &str,
		user: &str,
	) -> Result<DefineUserStatement, Error> {
		let key = crate::key::namespace::us::new(ns, user);
		let val = self.get(key).await?.ok_or(Error::UserNsNotFound {
			value: user.to_owned(),
			ns: ns.to_owned(),
		})?;
		Ok(val.into())
	}

	/// Retrieve a specific namespace token definition.
	pub async fn get_ns_token(
		&mut self,
		ns: &str,
		nt: &str,
	) -> Result<DefineTokenStatement, Error> {
		let key = crate::key::namespace::tk::new(ns, nt);
		let val = self.get(key).await?.ok_or(Error::NtNotFound {
			value: nt.to_owned(),
		})?;
		Ok(val.into())
	}

	/// Retrieve a specific database definition.
	pub async fn get_db(&mut self, ns: &str, db: &str) -> Result<DefineDatabaseStatement, Error> {
		let key = crate::key::namespace::db::new(ns, db);
		let val = self.get(key).await?.ok_or(Error::DbNotFound {
			value: db.to_owned(),
		})?;
		Ok(val.into())
	}

	/// Retrieve a specific user definition from a database.
	pub async fn get_db_user(
		&mut self,
		ns: &str,
		db: &str,
		user: &str,
	) -> Result<DefineUserStatement, Error> {
		let key = crate::key::database::us::new(ns, db, user);
		let val = self.get(key).await?.ok_or(Error::UserDbNotFound {
			value: user.to_owned(),
			ns: ns.to_owned(),
			db: db.to_owned(),
		})?;
		Ok(val.into())
	}

	/// Retrieve a specific model definition from a database.
	pub async fn get_db_model(
		&mut self,
		ns: &str,
		db: &str,
		ml: &str,
		vn: &str,
	) -> Result<DefineModelStatement, Error> {
		let key = crate::key::database::ml::new(ns, db, ml, vn);
		let val = self.get(key).await?.ok_or(Error::MlNotFound {
			value: format!("{ml}<{vn}>"),
		})?;
		Ok(val.into())
	}

	/// Retrieve a specific database token definition.
	pub async fn get_db_token(
		&mut self,
		ns: &str,
		db: &str,
		dt: &str,
	) -> Result<DefineTokenStatement, Error> {
		let key = crate::key::database::tk::new(ns, db, dt);
		let val = self.get(key).await?.ok_or(Error::DtNotFound {
			value: dt.to_owned(),
		})?;
		Ok(val.into())
	}

	/// Retrieve a specific analyzer definition.
	pub async fn get_db_analyzer(
		&mut self,
		ns: &str,
		db: &str,
		az: &str,
	) -> Result<DefineAnalyzerStatement, Error> {
		let key = crate::key::database::az::new(ns, db, az);
		let val = self.get(key).await?.ok_or(Error::AzNotFound {
			value: az.to_owned(),
		})?;
		Ok(val.into())
	}

	/// Retrieve a specific scope definition.
	pub async fn get_sc(
		&mut self,
		ns: &str,
		db: &str,
		sc: &str,
	) -> Result<DefineScopeStatement, Error> {
		let key = crate::key::database::sc::new(ns, db, sc);
		let val = self.get(key).await?.ok_or(Error::ScNotFound {
			value: sc.to_owned(),
		})?;
		Ok(val.into())
	}

	/// Retrieve a specific scope token definition.
	pub async fn get_sc_token(
		&mut self,
		ns: &str,
		db: &str,
		sc: &str,
		st: &str,
	) -> Result<DefineTokenStatement, Error> {
		let key = crate::key::scope::tk::new(ns, db, sc, st);
		let val = self.get(key).await?.ok_or(Error::StNotFound {
			value: st.to_owned(),
		})?;
		Ok(val.into())
	}

	/// Return the table stored at the lq address
	pub async fn get_lq(
		&mut self,
		nd: Uuid,
		ns: &str,
		db: &str,
		lq: Uuid,
	) -> Result<Strand, Error> {
		let key = crate::key::node::lq::new(nd, lq, ns, db);
		let val = self.get(key).await?.ok_or(Error::LqNotFound {
			value: lq.to_string(),
		})?;
		Value::from(val).convert_to_strand()
	}

	/// Retrieve a specific table definition.
	pub async fn get_tb(
		&mut self,
		ns: &str,
		db: &str,
		tb: &str,
	) -> Result<DefineTableStatement, Error> {
		let key = crate::key::database::tb::new(ns, db, tb);
		let val = self.get(key).await?.ok_or(Error::TbNotFound {
			value: tb.to_owned(),
		})?;
		Ok(val.into())
	}

	/// Retrieve a live query for a table.
	pub async fn get_tb_live(
		&mut self,
		ns: &str,
		db: &str,
		tb: &str,
		lv: &Uuid,
	) -> Result<LiveStatement, Error> {
		let key = crate::key::table::lq::new(ns, db, tb, *lv);
		let key_enc = crate::key::table::lq::Lq::encode(&key)?;
		trace!("Getting lv ({:?}) {:?}", lv, crate::key::debug::sprint_key(&key_enc));
		let val = self.get(key_enc).await?.ok_or(Error::LvNotFound {
			value: lv.to_string(),
		})?;
		Ok(val.into())
	}

	/// Add a namespace with a default configuration, only if we are in dynamic mode.
	pub async fn add_ns(
		&mut self,
		ns: &str,
		strict: bool,
	) -> Result<DefineNamespaceStatement, Error> {
		match self.get_ns(ns).await {
			Err(Error::NsNotFound {
				value,
			}) => match strict {
				false => {
					let key = crate::key::root::ns::new(ns);
					let val = DefineNamespaceStatement {
						name: ns.to_owned().into(),
						..Default::default()
					};
					self.put(key.key_category(), key, &val).await?;
					Ok(val)
				}
				true => Err(Error::NsNotFound {
					value,
				}),
			},
			Err(e) => Err(e),
			Ok(v) => Ok(v),
		}
	}

	/// Add a database with a default configuration, only if we are in dynamic mode.
	pub async fn add_db(
		&mut self,
		ns: &str,
		db: &str,
		strict: bool,
	) -> Result<DefineDatabaseStatement, Error> {
		match self.get_db(ns, db).await {
			Err(Error::DbNotFound {
				value,
			}) => match strict {
				false => {
					let key = crate::key::namespace::db::new(ns, db);
					let val = DefineDatabaseStatement {
						name: db.to_owned().into(),
						..Default::default()
					};
					self.put(key.key_category(), key, &val).await?;
					Ok(val)
				}
				true => Err(Error::DbNotFound {
					value,
				}),
			},
			Err(e) => Err(e),
			Ok(v) => Ok(v),
		}
	}

	/// Add a scope with a default configuration, only if we are in dynamic mode.
	pub async fn add_sc(
		&mut self,
		ns: &str,
		db: &str,
		sc: &str,
		strict: bool,
	) -> Result<DefineScopeStatement, Error> {
		match self.get_sc(ns, db, sc).await {
			Err(Error::ScNotFound {
				value,
			}) => match strict {
				false => {
					let key = crate::key::database::sc::new(ns, db, sc);
					let val = DefineScopeStatement {
						name: sc.to_owned().into(),
						..Default::default()
					};
					self.put(key.key_category(), key, &val).await?;
					Ok(val)
				}
				true => Err(Error::ScNotFound {
					value,
				}),
			},
			Err(e) => Err(e),
			Ok(v) => Ok(v),
		}
	}

	/// Add a table with a default configuration, only if we are in dynamic mode.
	pub async fn add_tb(
		&mut self,
		ns: &str,
		db: &str,
		tb: &str,
		strict: bool,
	) -> Result<DefineTableStatement, Error> {
		match self.get_tb(ns, db, tb).await {
			Err(Error::TbNotFound {
				value,
			}) => match strict {
				false => {
					let key = crate::key::database::tb::new(ns, db, tb);
					let val = DefineTableStatement {
						name: tb.to_owned().into(),
						permissions: Permissions::none(),
						..Default::default()
					};
					self.put(key.key_category(), key, &val).await?;
					Ok(val)
				}
				true => Err(Error::TbNotFound {
					value,
				}),
			},
			Err(e) => Err(e),
			Ok(v) => Ok(v),
		}
	}

	/// Retrieve and cache a specific namespace definition.
	pub async fn get_and_cache_ns(
		&mut self,
		ns: &str,
	) -> Result<Arc<DefineNamespaceStatement>, Error> {
		let key = crate::key::root::ns::new(ns).encode()?;
		Ok(if let Some(e) = self.cache.get(&key) {
			if let Entry::Ns(v) = e {
				v
			} else {
				unreachable!();
			}
		} else {
			let val = self.get(key.clone()).await?.ok_or(Error::NsNotFound {
				value: ns.to_owned(),
			})?;
			let val: Arc<DefineNamespaceStatement> = Arc::new(val.into());
			self.cache.set(key, Entry::Ns(Arc::clone(&val)));
			val
		})
	}

	/// Retrieve and cache a specific database definition.
	pub async fn get_and_cache_db(
		&mut self,
		ns: &str,
		db: &str,
	) -> Result<Arc<DefineDatabaseStatement>, Error> {
		let key = crate::key::namespace::db::new(ns, db).encode()?;
		Ok(if let Some(e) = self.cache.get(&key) {
			if let Entry::Db(v) = e {
				v
			} else {
				unreachable!();
			}
		} else {
			let val = self.get(key.clone()).await?.ok_or(Error::DbNotFound {
				value: db.to_owned(),
			})?;
			let val: Arc<DefineDatabaseStatement> = Arc::new(val.into());
			self.cache.set(key, Entry::Db(Arc::clone(&val)));
			val
		})
	}

	/// Retrieve and cache a specific table definition.
	pub async fn get_and_cache_tb(
		&mut self,
		ns: &str,
		db: &str,
		tb: &str,
	) -> Result<Arc<DefineTableStatement>, Error> {
		let key = crate::key::database::tb::new(ns, db, tb).encode()?;
		Ok(if let Some(e) = self.cache.get(&key) {
			if let Entry::Tb(v) = e {
				v
			} else {
				unreachable!();
			}
		} else {
			let val = self.get(key.clone()).await?.ok_or(Error::TbNotFound {
				value: tb.to_owned(),
			})?;
			let val: Arc<DefineTableStatement> = Arc::new(val.into());
			self.cache.set(key, Entry::Tb(Arc::clone(&val)));
			val
		})
	}

	/// Retrieve a specific function definition.
	pub async fn get_and_cache_db_function(
		&mut self,
		ns: &str,
		db: &str,
		fc: &str,
	) -> Result<Arc<DefineFunctionStatement>, Error> {
		let key = crate::key::database::fc::new(ns, db, fc).encode()?;
		Ok(if let Some(e) = self.cache.get(&key) {
			if let Entry::Fc(v) = e {
				v
			} else {
				unreachable!();
			}
		} else {
			let val = self.get(key.clone()).await?.ok_or(Error::FcNotFound {
				value: fc.to_owned(),
			})?;
			let val: Arc<DefineFunctionStatement> = Arc::new(val.into());
			self.cache.set(key, Entry::Fc(Arc::clone(&val)));
			val
		})
	}

	/// Retrieve a specific param definition.
	pub async fn get_and_cache_db_param(
		&mut self,
		ns: &str,
		db: &str,
		pa: &str,
	) -> Result<Arc<DefineParamStatement>, Error> {
		let key = crate::key::database::pa::new(ns, db, pa).encode()?;
		Ok(if let Some(e) = self.cache.get(&key) {
			if let Entry::Pa(v) = e {
				v
			} else {
				unreachable!();
			}
		} else {
			let val = self.get(key.clone()).await?.ok_or(Error::PaNotFound {
				value: pa.to_owned(),
			})?;
			let val: Arc<DefineParamStatement> = Arc::new(val.into());
			self.cache.set(key, Entry::Pa(Arc::clone(&val)));
			val
		})
	}

	/// Retrieve a specific model definition.
	pub async fn get_and_cache_db_model(
		&mut self,
		ns: &str,
		db: &str,
		ml: &str,
		vn: &str,
	) -> Result<Arc<DefineModelStatement>, Error> {
		let key = crate::key::database::ml::new(ns, db, ml, vn).encode()?;
		Ok(if let Some(e) = self.cache.get(&key) {
			if let Entry::Ml(v) = e {
				v
			} else {
				unreachable!();
			}
		} else {
			let val = self.get(key.clone()).await?.ok_or(Error::MlNotFound {
				value: format!("{ml}<{vn}>"),
			})?;
			let val: Arc<DefineModelStatement> = Arc::new(val.into());
			self.cache.set(key, Entry::Ml(Arc::clone(&val)));
			val
		})
	}

	/// Retrieve a specific table index definition.
	pub async fn get_and_cache_tb_index(
		&mut self,
		ns: &str,
		db: &str,
		tb: &str,
		ix: &str,
	) -> Result<Arc<DefineIndexStatement>, Error> {
		let key = crate::key::table::ix::new(ns, db, tb, ix).encode()?;
		Ok(if let Some(e) = self.cache.get(&key) {
			if let Entry::Ix(v) = e {
				v
			} else {
				unreachable!();
			}
		} else {
			let val = self.get(key.clone()).await?.ok_or(Error::IxNotFound {
				value: ix.to_owned(),
			})?;
			let val: Arc<DefineIndexStatement> = Arc::new(val.into());
			self.cache.set(key, Entry::Ix(Arc::clone(&val)));
			val
		})
	}

	/// Add a namespace with a default configuration, only if we are in dynamic mode.
	pub async fn add_and_cache_ns(
		&mut self,
		ns: &str,
		strict: bool,
	) -> Result<Arc<DefineNamespaceStatement>, Error> {
		match self.get_and_cache_ns(ns).await {
			Err(Error::NsNotFound {
				value,
			}) => match strict {
				false => {
					let key = crate::key::root::ns::new(ns);
					let val = DefineNamespaceStatement {
						name: ns.to_owned().into(),
						..Default::default()
					};
					self.put(key.key_category(), key, &val).await?;
					Ok(Arc::new(val))
				}
				true => Err(Error::NsNotFound {
					value,
				}),
			},
			Err(e) => Err(e),
			Ok(v) => Ok(v),
		}
	}

	/// Add a database with a default configuration, only if we are in dynamic mode.
	pub async fn add_and_cache_db(
		&mut self,
		ns: &str,
		db: &str,
		strict: bool,
	) -> Result<Arc<DefineDatabaseStatement>, Error> {
		match self.get_and_cache_db(ns, db).await {
			Err(Error::DbNotFound {
				value,
			}) => match strict {
				false => {
					let key = crate::key::namespace::db::new(ns, db);
					let val = DefineDatabaseStatement {
						name: db.to_owned().into(),
						..Default::default()
					};
					self.put(key.key_category(), key, &val).await?;
					Ok(Arc::new(val))
				}
				true => Err(Error::DbNotFound {
					value,
				}),
			},
			Err(e) => Err(e),
			Ok(v) => Ok(v),
		}
	}

	/// Add a table with a default configuration, only if we are in dynamic mode.
	pub async fn add_and_cache_tb(
		&mut self,
		ns: &str,
		db: &str,
		tb: &str,
		strict: bool,
	) -> Result<Arc<DefineTableStatement>, Error> {
		match self.get_and_cache_tb(ns, db, tb).await {
			Err(Error::TbNotFound {
				value,
			}) => match strict {
				false => {
					let key = crate::key::database::tb::new(ns, db, tb);
					let val = DefineTableStatement {
						name: tb.to_owned().into(),
						permissions: Permissions::none(),
						..Default::default()
					};
					self.put(key.key_category(), key, &val).await?;
					Ok(Arc::new(val))
				}
				true => Err(Error::TbNotFound {
					value,
				}),
			},
			Err(e) => Err(e),
			Ok(v) => Ok(v),
		}
	}

	/// Retrieve and cache a specific table definition.
	pub async fn check_ns_db_tb(
		&mut self,
		ns: &str,
		db: &str,
		tb: &str,
		strict: bool,
	) -> Result<(), Error> {
		match strict {
			// Strict mode is disabled
			false => Ok(()),
			// Strict mode is enabled
			true => {
				self.get_and_cache_ns(ns).await?;
				self.get_and_cache_db(ns, db).await?;
				self.get_and_cache_tb(ns, db, tb).await?;
				Ok(())
			}
		}
	}

	// --------------------------------------------------
	// Additional methods
	// --------------------------------------------------

	/// Writes the full database contents as binary SQL.
	pub async fn export(&mut self, ns: &str, db: &str, chn: Sender<Vec<u8>>) -> Result<(), Error> {
		// Output OPTIONS
		{
			chn.send(bytes!("-- ------------------------------")).await?;
			chn.send(bytes!("-- OPTION")).await?;
			chn.send(bytes!("-- ------------------------------")).await?;
			chn.send(bytes!("")).await?;
			chn.send(bytes!("OPTION IMPORT;")).await?;
			chn.send(bytes!("")).await?;
		}
		// Output USERS
		{
			let dus = self.all_db_users(ns, db).await?;
			if !dus.is_empty() {
				chn.send(bytes!("-- ------------------------------")).await?;
				chn.send(bytes!("-- USERS")).await?;
				chn.send(bytes!("-- ------------------------------")).await?;
				chn.send(bytes!("")).await?;
				for us in dus.iter() {
					chn.send(bytes!(format!("{us};"))).await?;
				}
				chn.send(bytes!("")).await?;
			}
		}
		// Output TOKENS
		{
			let dts = self.all_db_tokens(ns, db).await?;
			if !dts.is_empty() {
				chn.send(bytes!("-- ------------------------------")).await?;
				chn.send(bytes!("-- TOKENS")).await?;
				chn.send(bytes!("-- ------------------------------")).await?;
				chn.send(bytes!("")).await?;
				for dt in dts.iter() {
					chn.send(bytes!(format!("{dt};"))).await?;
				}
				chn.send(bytes!("")).await?;
			}
		}
		// Output PARAMS
		{
			let pas = self.all_db_params(ns, db).await?;
			if !pas.is_empty() {
				chn.send(bytes!("-- ------------------------------")).await?;
				chn.send(bytes!("-- PARAMS")).await?;
				chn.send(bytes!("-- ------------------------------")).await?;
				chn.send(bytes!("")).await?;
				for pa in pas.iter() {
					chn.send(bytes!(format!("{pa};"))).await?;
				}
				chn.send(bytes!("")).await?;
			}
		}
		// Output FUNCTIONS
		{
			let fcs = self.all_db_functions(ns, db).await?;
			if !fcs.is_empty() {
				chn.send(bytes!("-- ------------------------------")).await?;
				chn.send(bytes!("-- FUNCTIONS")).await?;
				chn.send(bytes!("-- ------------------------------")).await?;
				chn.send(bytes!("")).await?;
				for fc in fcs.iter() {
					chn.send(bytes!(format!("{fc};"))).await?;
				}
				chn.send(bytes!("")).await?;
			}
		}
		// Output ANALYZERS
		{
			let azs = self.all_db_analyzers(ns, db).await?;
			if !azs.is_empty() {
				chn.send(bytes!("-- ------------------------------")).await?;
				chn.send(bytes!("-- ANALYZERS")).await?;
				chn.send(bytes!("-- ------------------------------")).await?;
				chn.send(bytes!("")).await?;
				for az in azs.iter() {
					chn.send(bytes!(format!("{az};"))).await?;
				}
				chn.send(bytes!("")).await?;
			}
		}
		// Output SCOPES
		{
			let scs = self.all_sc(ns, db).await?;
			if !scs.is_empty() {
				chn.send(bytes!("-- ------------------------------")).await?;
				chn.send(bytes!("-- SCOPES")).await?;
				chn.send(bytes!("-- ------------------------------")).await?;
				chn.send(bytes!("")).await?;
				for sc in scs.iter() {
					// Output SCOPE
					chn.send(bytes!(format!("{sc};"))).await?;
					// Output TOKENS
					{
						let sts = self.all_sc_tokens(ns, db, &sc.name).await?;
						if !sts.is_empty() {
							for st in sts.iter() {
								chn.send(bytes!(format!("{st};"))).await?;
							}
							chn.send(bytes!("")).await?;
						}
					}
				}
				chn.send(bytes!("")).await?;
			}
		}
		// Output TABLES
		{
			let tbs = self.all_tb(ns, db).await?;
			if !tbs.is_empty() {
				for tb in tbs.iter() {
					// Output TABLE
					chn.send(bytes!("-- ------------------------------")).await?;
					chn.send(bytes!(format!("-- TABLE: {}", tb.name))).await?;
					chn.send(bytes!("-- ------------------------------")).await?;
					chn.send(bytes!("")).await?;
					chn.send(bytes!(format!("{tb};"))).await?;
					chn.send(bytes!("")).await?;
					// Output FIELDS
					let fds = self.all_tb_fields(ns, db, &tb.name).await?;
					if !fds.is_empty() {
						for fd in fds.iter() {
							chn.send(bytes!(format!("{fd};"))).await?;
						}
						chn.send(bytes!("")).await?;
					}
					// Output INDEXES
					let ixs = self.all_tb_indexes(ns, db, &tb.name).await?;
					if !ixs.is_empty() {
						for ix in ixs.iter() {
							chn.send(bytes!(format!("{ix};"))).await?;
						}
						chn.send(bytes!("")).await?;
					}
					// Output EVENTS
					let evs = self.all_tb_events(ns, db, &tb.name).await?;
					if !evs.is_empty() {
						for ev in evs.iter() {
							chn.send(bytes!(format!("{ev};"))).await?;
						}
						chn.send(bytes!("")).await?;
					}
				}
				// Start transaction
				chn.send(bytes!("-- ------------------------------")).await?;
				chn.send(bytes!("-- TRANSACTION")).await?;
				chn.send(bytes!("-- ------------------------------")).await?;
				chn.send(bytes!("")).await?;
				chn.send(bytes!("BEGIN TRANSACTION;")).await?;
				chn.send(bytes!("")).await?;
				// Output TABLE data
				for tb in tbs.iter() {
					// Start records
					chn.send(bytes!("-- ------------------------------")).await?;
					chn.send(bytes!(format!("-- TABLE DATA: {}", tb.name))).await?;
					chn.send(bytes!("-- ------------------------------")).await?;
					chn.send(bytes!("")).await?;
					// Fetch records
					let beg = crate::key::thing::prefix(ns, db, &tb.name);
					let end = crate::key::thing::suffix(ns, db, &tb.name);
					let mut nxt: Option<ScanPage<Vec<u8>>> = Some(ScanPage::from(beg..end));
					while nxt.is_some() {
						let res = self.scan_paged(nxt.unwrap(), 1000).await?;
						nxt = res.next_page;
						let res = res.values;
						if res.is_empty() {
							break;
						}
						// Loop over results
						for (k, v) in res.into_iter() {
							// Parse the key and the value
							let k: crate::key::thing::Thing = (&k).into();
							let v: Value = (&v).into();
							let t = Thing::from((k.tb, k.id));
							// Check if this is a graph edge
							match (v.pick(&*EDGE), v.pick(&*IN), v.pick(&*OUT)) {
								// This is a graph edge record
								(Value::Bool(true), Value::Thing(l), Value::Thing(r)) => {
									let sql = format!("RELATE {l} -> {t} -> {r} CONTENT {v};",);
									chn.send(bytes!(sql)).await?;
								}
								// This is a normal record
								_ => {
									let sql = format!("UPDATE {t} CONTENT {v};");
									chn.send(bytes!(sql)).await?;
								}
							}
						}
						continue;
					}
					chn.send(bytes!("")).await?;
				}
				// Commit transaction
				chn.send(bytes!("-- ------------------------------")).await?;
				chn.send(bytes!("-- TRANSACTION")).await?;
				chn.send(bytes!("-- ------------------------------")).await?;
				chn.send(bytes!("")).await?;
				chn.send(bytes!("COMMIT TRANSACTION;")).await?;
				chn.send(bytes!("")).await?;
			}
		}
		// Everything exported
		Ok(())
	}

	// change will record the change in the changefeed if enabled.
	// To actually persist the record changes into the underlying kvs,
	// you must call the `complete_changes` function and then commit the transaction.
	pub(crate) fn clear_cache(&mut self) {
		self.cache.clear()
	}

	// change will record the change in the changefeed if enabled.
	// To actually persist the record changes into the underlying kvs,
	// you must call the `complete_changes` function and then commit the transaction.
	pub(crate) fn record_change(
		&mut self,
		ns: &str,
		db: &str,
		tb: &str,
		id: &Thing,
		p: Cow<'_, Value>,
		v: Cow<'_, Value>,
	) {
		self.cf.update(ns, db, tb, id.clone(), p, v)
	}

	// Records the table (re)definition in the changefeed if enabled.
	pub(crate) fn record_table_change(
		&mut self,
		ns: &str,
		db: &str,
		tb: &str,
		dt: &DefineTableStatement,
	) {
		self.cf.define_table(ns, db, tb, dt)
	}

	pub(crate) async fn get_idg(&mut self, key: Key) -> Result<U32, Error> {
		let seq = if let Some(e) = self.cache.get(&key) {
			if let Entry::Seq(v) = e {
				v
			} else {
				unreachable!();
			}
		} else {
			let val = self.get(key.clone()).await?;
			if let Some(val) = val {
				U32::new(key.clone(), Some(val)).await?
			} else {
				U32::new(key.clone(), None).await?
			}
		};

		Ok(seq)
	}

	// get_next_db_id will get the next db id for the given namespace.
	pub(crate) async fn get_next_db_id(&mut self, ns: u32) -> Result<u32, Error> {
		let key = crate::key::namespace::di::new(ns).encode().unwrap();
		let mut seq = if let Some(e) = self.cache.get(&key) {
			if let Entry::Seq(v) = e {
				v
			} else {
				unreachable!();
			}
		} else {
			let val = self.get(key.clone()).await?;
			if let Some(val) = val {
				U32::new(key.clone(), Some(val)).await?
			} else {
				U32::new(key.clone(), None).await?
			}
		};

		let id = seq.get_next_id();

		self.cache.set(key.clone(), Entry::Seq(seq.clone()));
		let (k, v) = seq.finish().unwrap();
		self.set(k, v).await?;

		Ok(id)
	}

	// remove_db_id removes the given db id from the sequence.
	#[allow(unused)]
	pub(crate) async fn remove_db_id(&mut self, ns: u32, db: u32) -> Result<(), Error> {
		let key = crate::key::namespace::di::new(ns).encode().unwrap();
		let mut seq = self.get_idg(key.clone()).await?;

		seq.remove_id(db);

		self.cache.set(key.clone(), Entry::Seq(seq.clone()));
		let (k, v) = seq.finish().unwrap();
		self.set(k, v).await?;

		Ok(())
	}

	// get_next_db_id will get the next tb id for the given namespace and database.
	pub(crate) async fn get_next_tb_id(&mut self, ns: u32, db: u32) -> Result<u32, Error> {
		let key = crate::key::database::ti::new(ns, db).encode().unwrap();
		let mut seq = self.get_idg(key.clone()).await?;

		let id = seq.get_next_id();

		self.cache.set(key.clone(), Entry::Seq(seq.clone()));
		let (k, v) = seq.finish().unwrap();
		self.set(k, v).await?;

		Ok(id)
	}

	// remove_tb_id removes the given tb id from the sequence.
	#[allow(unused)]
	pub(crate) async fn remove_tb_id(&mut self, ns: u32, db: u32, tb: u32) -> Result<(), Error> {
		let key = crate::key::database::ti::new(ns, db).encode().unwrap();
		let mut seq = self.get_idg(key.clone()).await?;

		seq.remove_id(tb);

		self.cache.set(key.clone(), Entry::Seq(seq.clone()));
		let (k, v) = seq.finish().unwrap();
		self.set(k, v).await?;

		Ok(())
	}

	// get_next_ns_id will get the next ns id.
	pub(crate) async fn get_next_ns_id(&mut self) -> Result<u32, Error> {
		let key = crate::key::root::ni::Ni::default().encode().unwrap();
		let mut seq = if let Some(e) = self.cache.get(&key) {
			if let Entry::Seq(v) = e {
				v
			} else {
				unreachable!();
			}
		} else {
			let val = self.get(key.clone()).await?;
			if let Some(val) = val {
				U32::new(key.clone(), Some(val)).await?
			} else {
				U32::new(key.clone(), None).await?
			}
		};

		let id = seq.get_next_id();

		self.cache.set(key.clone(), Entry::Seq(seq.clone()));
		let (k, v) = seq.finish().unwrap();
		self.set(k, v).await?;

		Ok(id)
	}

	// remove_ns_id removes the given ns id from the sequence.
	#[allow(unused)]
	pub(crate) async fn remove_ns_id(&mut self, ns: u32) -> Result<(), Error> {
		let key = crate::key::root::ni::Ni::default().encode().unwrap();
		let mut seq = self.get_idg(key.clone()).await?;

		seq.remove_id(ns);

		self.cache.set(key.clone(), Entry::Seq(seq.clone()));
		let (k, v) = seq.finish().unwrap();
		self.set(k, v).await?;

		Ok(())
	}

	// complete_changes will complete the changefeed recording for the given namespace and database.
	//
	// Under the hood, this function calls the transaction's `set_versionstamped_key` for each change.
	// Every change must be recorded by calling this struct's `record_change` function beforehand.
	// If there were no preceding `record_change` function calls for this transaction, this function will do nothing.
	//
	// This function should be called only after all the changes have been made to the transaction.
	// Otherwise, changes are missed in the change feed.
	//
	// This function should be called immediately before calling the commit function to guarantee that
	// the lock, if needed by lock=true, is held only for the duration of the commit, not the entire transaction.
	//
	// This function is here because it needs access to mutably borrow the transaction.
	//
	// Lastly, you should set lock=true if you want the changefeed to be correctly ordered for
	// non-FDB backends.
	pub(crate) async fn complete_changes(&mut self, _lock: bool) -> Result<(), Error> {
		let changes = self.cf.get();
		for (tskey, prefix, suffix, v) in changes {
			self.set_versionstamped_key(tskey, prefix, suffix, v).await?
		}
		Ok(())
	}

	// set_timestamp_for_versionstamp correlates the given timestamp with the current versionstamp.
	// This allows get_versionstamp_from_timestamp to obtain the versionstamp from the timestamp later.
	pub(crate) async fn set_timestamp_for_versionstamp(
		&mut self,
		ts: u64,
		ns: &str,
		db: &str,
		lock: bool,
	) -> Result<Versionstamp, Error> {
		// This also works as an advisory lock on the ts keys so that there is
		// on other concurrent transactions that can write to the ts_key or the keys after it.
		let vs = self.get_timestamp(crate::key::database::vs::new(ns, db), lock).await?;

		// Ensure there are no keys after the ts_key
		// Otherwise we can go back in time!
		let ts_key = crate::key::database::ts::new(ns, db, ts);
		let begin = ts_key.encode()?;
		let end = crate::key::database::ts::suffix(ns, db);
		let ts_pairs: Vec<(Vec<u8>, Vec<u8>)> = self.getr(begin..end, u32::MAX).await?;
		let latest_ts_pair = ts_pairs.last();
		if let Some((k, _)) = latest_ts_pair {
			let k = crate::key::database::ts::Ts::decode(k)?;
			let latest_ts = k.ts;
			if latest_ts >= ts {
				return Err(Error::Internal(
					"ts is less than or equal to the latest ts".to_string(),
				));
			}
		}
		self.set(ts_key, vs).await?;
		Ok(vs)
	}

	pub(crate) async fn get_versionstamp_from_timestamp(
		&mut self,
		ts: u64,
		ns: &str,
		db: &str,
		_lock: bool,
	) -> Result<Option<Versionstamp>, Error> {
		let start = crate::key::database::ts::prefix(ns, db);
		let ts_key = crate::key::database::ts::new(ns, db, ts + 1);
		let end = ts_key.encode()?;
		let ts_pairs = self.getr(start..end, u32::MAX).await?;
		let latest_ts_pair = ts_pairs.last();
		if let Some((_, v)) = latest_ts_pair {
			if v.len() == 10 {
				let mut sl = [0u8; 10];
				sl.copy_from_slice(v);
				return Ok(Some(sl));
			} else {
				return Err(Error::Internal("versionstamp is not 10 bytes".to_string()));
			}
		}
		Ok(None)
	}

	// --------------------------------------------------
	// Private methods
	// --------------------------------------------------

	#[allow(unused_variables)]
	fn check_level(&mut self, check: Check) {
<<<<<<< HEAD
		#![allow(unused_variables)]
		match self {
			#[cfg(feature = "kv-mem")]
			Transaction {
				inner: Inner::Mem(ref mut v),
				..
			} => v.check_level(check),
			#[cfg(feature = "kv-rocksdb")]
			Transaction {
				inner: Inner::RocksDB(ref mut v),
				..
			} => v.check_level(check),
			#[cfg(feature = "kv-speedb")]
			Transaction {
				inner: Inner::SpeeDB(ref mut v),
				..
			} => v.check_level(check),
			#[cfg(feature = "kv-indxdb")]
			Transaction {
				inner: Inner::IndxDB(ref mut v),
				..
			} => v.check_level(check),
			#[cfg(feature = "kv-tikv")]
			Transaction {
				inner: Inner::TiKV(ref mut v),
				..
			} => v.check_level(check),
			#[cfg(feature = "kv-fdb")]
			Transaction {
				inner: Inner::FoundationDB(ref mut v),
				..
			} => v.check_level(check),
			#[cfg(feature = "kv-surrealkv")]
			Transaction {
				inner: Inner::SurrealKV(v),
				..
			} => v.set_check_level(check),
			#[cfg(feature = "kv-postgres")]
			Transaction {
				inner: Inner::Postgres(v),
				..
			} => v.set_check_level(check),
			#[allow(unreachable_patterns)]
			_ => unreachable!(),
		}
=======
		expand_inner!(&mut self.inner, v => { v.check_level(check) })
>>>>>>> d3a71e56
	}
}

#[cfg(test)]
#[cfg(feature = "kv-mem")]
mod tests {
	use crate::key::database::all::All;
	use crate::key::database::tb::Tb;
	use crate::{
		kvs::{Datastore, LockType::*, TransactionType::*},
		sql::{statements::DefineUserStatement, Base},
	};

	#[tokio::test]
	async fn test_get_root_user() {
		let ds = Datastore::new("memory").await.unwrap();
		let mut txn = ds.transaction(Write, Optimistic).await.unwrap();

		// Retrieve non-existent KV user
		let res = txn.get_root_user("nonexistent").await;
		assert_eq!(res.err().unwrap().to_string(), "The root user 'nonexistent' does not exist");

		// Create KV user and retrieve it
		let data = DefineUserStatement {
			name: "user".into(),
			base: Base::Root,
			..Default::default()
		};
		let key = crate::key::root::us::new("user");
		txn.set(key, data.to_owned()).await.unwrap();
		let res = txn.get_root_user("user").await.unwrap();
		assert_eq!(res, data);
		txn.commit().await.unwrap()
	}

	#[tokio::test]
	async fn test_get_ns_user() {
		let ds = Datastore::new("memory").await.unwrap();
		let mut txn = ds.transaction(Write, Optimistic).await.unwrap();

		// Retrieve non-existent NS user
		let res = txn.get_ns_user("ns", "nonexistent").await;
		assert_eq!(
			res.err().unwrap().to_string(),
			"The user 'nonexistent' does not exist in the namespace 'ns'"
		);

		// Create NS user and retrieve it
		let data = DefineUserStatement {
			name: "user".into(),
			base: Base::Ns,
			..Default::default()
		};

		let key = crate::key::namespace::us::new("ns", "user");
		txn.set(key, data.to_owned()).await.unwrap();
		let res = txn.get_ns_user("ns", "user").await.unwrap();
		assert_eq!(res, data);
		txn.commit().await.unwrap();
	}

	#[tokio::test]
	async fn test_get_db_user() {
		let ds = Datastore::new("memory").await.unwrap();
		let mut txn = ds.transaction(Write, Optimistic).await.unwrap();

		// Retrieve non-existent DB user
		let res = txn.get_db_user("ns", "db", "nonexistent").await;
		assert_eq!(
			res.err().unwrap().to_string(),
			"The user 'nonexistent' does not exist in the database 'db'"
		);

		// Create DB user and retrieve it
		let data = DefineUserStatement {
			name: "user".into(),
			base: Base::Db,
			..Default::default()
		};

		let key = crate::key::database::us::new("ns", "db", "user");
		txn.set(key, data.to_owned()).await.unwrap();
		let res = txn.get_db_user("ns", "db", "user").await.unwrap();
		assert_eq!(res, data);
		txn.commit().await.unwrap();
	}

	#[tokio::test]
	async fn test_all_root_users() {
		let ds = Datastore::new("memory").await.unwrap();
		let mut txn = ds.transaction(Write, Optimistic).await.unwrap();

		// When there are no users
		let res = txn.all_root_users().await.unwrap();
		assert_eq!(res.len(), 0);

		// When there are users
		let data = DefineUserStatement {
			name: "user".into(),
			base: Base::Root,
			..Default::default()
		};

		let key1 = crate::key::root::us::new("user1");
		let key2 = crate::key::root::us::new("user2");
		txn.set(key1, data.to_owned()).await.unwrap();
		txn.set(key2, data.to_owned()).await.unwrap();
		let res = txn.all_root_users().await.unwrap();

		assert_eq!(res.len(), 2);
		assert_eq!(res[0], data);
		txn.commit().await.unwrap();
	}

	#[tokio::test]
	async fn test_all_ns_users() {
		let ds = Datastore::new("memory").await.unwrap();
		let mut txn = ds.transaction(Write, Optimistic).await.unwrap();

		// When there are no users
		let res = txn.all_ns_users("ns").await.unwrap();
		assert_eq!(res.len(), 0);

		// When there are users
		let data = DefineUserStatement {
			name: "user".into(),
			base: Base::Ns,
			..Default::default()
		};

		let key1 = crate::key::namespace::us::new("ns", "user1");
		let key2 = crate::key::namespace::us::new("ns", "user2");
		txn.set(key1, data.to_owned()).await.unwrap();
		txn.set(key2, data.to_owned()).await.unwrap();

		txn.cache.clear();

		let res = txn.all_ns_users("ns").await.unwrap();

		assert_eq!(res.len(), 2);
		assert_eq!(res[0], data);
		txn.commit().await.unwrap();
	}

	#[tokio::test]
	async fn test_all_db_users() {
		let ds = Datastore::new("memory").await.unwrap();
		let mut txn = ds.transaction(Write, Optimistic).await.unwrap();

		// When there are no users
		let res = txn.all_db_users("ns", "db").await.unwrap();
		assert_eq!(res.len(), 0);

		// When there are users
		let data = DefineUserStatement {
			name: "user".into(),
			base: Base::Db,
			..Default::default()
		};

		let key1 = crate::key::database::us::new("ns", "db", "user1");
		let key2 = crate::key::database::us::new("ns", "db", "user2");
		txn.set(key1, data.to_owned()).await.unwrap();
		txn.set(key2, data.to_owned()).await.unwrap();

		txn.cache.clear();

		let res = txn.all_db_users("ns", "db").await.unwrap();

		assert_eq!(res.len(), 2);
		assert_eq!(res[0], data);
		txn.commit().await.unwrap();
	}

	#[tokio::test]
	async fn test_seqs() {
		let ds = Datastore::new("memory").await.unwrap();

		let mut txn = ds.transaction(Write, Optimistic).await.unwrap();
		let nsid = txn.get_next_ns_id().await.unwrap();
		txn.complete_changes(false).await.unwrap();
		txn.commit().await.unwrap();
		assert_eq!(nsid, 0);

		let mut txn = ds.transaction(Write, Optimistic).await.unwrap();
		let dbid = txn.get_next_db_id(nsid).await.unwrap();
		txn.complete_changes(false).await.unwrap();
		txn.commit().await.unwrap();
		assert_eq!(dbid, 0);

		let mut txn = ds.transaction(Write, Optimistic).await.unwrap();
		let tbid1 = txn.get_next_tb_id(nsid, dbid).await.unwrap();
		txn.complete_changes(false).await.unwrap();
		txn.commit().await.unwrap();
		assert_eq!(tbid1, 0);

		let mut txn = ds.transaction(Write, Optimistic).await.unwrap();
		let tbid2 = txn.get_next_tb_id(nsid, dbid).await.unwrap();
		txn.complete_changes(false).await.unwrap();
		txn.commit().await.unwrap();
		assert_eq!(tbid2, 1);

		let mut txn = ds.transaction(Write, Optimistic).await.unwrap();
		txn.remove_tb_id(nsid, dbid, tbid1).await.unwrap();
		txn.complete_changes(false).await.unwrap();
		txn.commit().await.unwrap();

		let mut txn = ds.transaction(Write, Optimistic).await.unwrap();
		txn.remove_db_id(nsid, dbid).await.unwrap();
		txn.complete_changes(false).await.unwrap();
		txn.commit().await.unwrap();

		let mut txn = ds.transaction(Write, Optimistic).await.unwrap();
		txn.remove_ns_id(nsid).await.unwrap();
		txn.complete_changes(false).await.unwrap();
		txn.commit().await.unwrap();
	}

	#[tokio::test]
	async fn test_delp() {
		let ds = Datastore::new("memory").await.unwrap();
		// Create entries
		{
			let mut txn = ds.transaction(Write, Optimistic).await.unwrap();
			for i in 0..2500 {
				let t = format!("{i}");
				let tb = Tb::new("test", "test", &t);
				txn.set(tb, vec![]).await.unwrap();
			}
			txn.commit().await.unwrap();
		}

		let beg = crate::key::database::tb::prefix("test", "test");
		let end = crate::key::database::tb::suffix("test", "test");
		let rng = beg..end;

		// Check we have the table keys
		{
			let mut txn = ds.transaction(Read, Optimistic).await.unwrap();
			let res = txn.getr(rng.clone(), u32::MAX).await.unwrap();
			assert_eq!(res.len(), 2500);
		}

		// Delete using the prefix
		{
			let mut txn = ds.transaction(Write, Optimistic).await.unwrap();
			let all = All::new("test", "test");
			txn.delp(all, u32::MAX).await.unwrap();
			txn.commit().await.unwrap();
		}

		// Check we don't have any table key anymore
		{
			let mut txn = ds.transaction(Read, Optimistic).await.unwrap();
			let res = txn.getr(rng, u32::MAX).await.unwrap();
			assert_eq!(res.len(), 0);
		}
	}
}

#[cfg(all(test, feature = "kv-mem"))]
mod tx_test {
	use crate::kvs::lq_structs::LqEntry;
	use crate::kvs::Datastore;
	use crate::kvs::LockType::Optimistic;
	use crate::kvs::TransactionType::Write;
	use crate::sql;
	use crate::sql::statements::LiveStatement;
	use crate::sql::Value;

	#[tokio::test]
	pub async fn lqs_can_be_submitted_and_read() {
		let ds = Datastore::new("memory").await.unwrap();
		let mut tx = ds.transaction(Write, Optimistic).await.unwrap();

		// Create live query data
		let node_id = uuid::uuid!("d2715187-9d1a-49a5-9b0a-b496035b6c21");
		let lq_entry = LqEntry {
			live_id: sql::Uuid::new_v4(),
			ns: "namespace".to_string(),
			db: "database".to_string(),
			stm: LiveStatement {
				id: sql::Uuid::new_v4(),
				node: sql::uuid::Uuid(node_id),
				expr: Default::default(),
				what: Default::default(),
				cond: None,
				fetch: None,
				archived: None,
				session: Some(Value::None),
				auth: None,
			},
		};
		tx.pre_commit_register_live_query(lq_entry.clone()).unwrap();

		tx.commit().await.unwrap();

		// Verify data
		let live_queries = tx.consume_pending_live_queries();
		assert_eq!(live_queries.len(), 1);
		assert_eq!(live_queries[0], lq_entry);
	}
}<|MERGE_RESOLUTION|>--- conflicted
+++ resolved
@@ -235,6 +235,8 @@
 			Inner::FoundationDB($arm) => $b,
 			#[cfg(feature = "kv-surrealkv")]
 			Inner::SurrealKV($arm) => $b,
+			#[cfg(feature = "kv-postgres")]
+			Inner::Postgres($arm) => $b,
 		}
 	};
 }
@@ -277,13 +279,8 @@
 			Inner::FoundationDB(_) => write!(f, "fdb"),
 			#[cfg(feature = "kv-surrealkv")]
 			Inner::SurrealKV(_) => write!(f, "surrealkv"),
-<<<<<<< HEAD
 			#[cfg(feature = "kv-postgres")]
 			Inner::Postgres(_) => write!(f, "postgres"),
-			#[allow(unreachable_patterns)]
-			_ => unreachable!(),
-=======
->>>>>>> d3a71e56
 		}
 	}
 }
@@ -325,55 +322,8 @@
 	pub async fn closed(&self) -> bool {
 		#[cfg(debug_assertions)]
 		trace!("Closed");
-<<<<<<< HEAD
-		match self {
-			#[cfg(feature = "kv-mem")]
-			Transaction {
-				inner: Inner::Mem(v),
-				..
-			} => v.closed(),
-			#[cfg(feature = "kv-rocksdb")]
-			Transaction {
-				inner: Inner::RocksDB(v),
-				..
-			} => v.closed(),
-			#[cfg(feature = "kv-speedb")]
-			Transaction {
-				inner: Inner::SpeeDB(v),
-				..
-			} => v.closed(),
-			#[cfg(feature = "kv-indxdb")]
-			Transaction {
-				inner: Inner::IndxDB(v),
-				..
-			} => v.closed(),
-			#[cfg(feature = "kv-tikv")]
-			Transaction {
-				inner: Inner::TiKV(v),
-				..
-			} => v.closed(),
-			#[cfg(feature = "kv-fdb")]
-			Transaction {
-				inner: Inner::FoundationDB(v),
-				..
-			} => v.closed(),
-			#[cfg(feature = "kv-surrealkv")]
-			Transaction {
-				inner: Inner::SurrealKV(v),
-				..
-			} => v.is_closed(),
-			#[cfg(feature = "kv-postgres")]
-			Transaction {
-				inner: Inner::Postgres(v),
-				..
-			} => v.is_closed(),
-			#[allow(unreachable_patterns)]
-			_ => unreachable!(),
-		}
-=======
 
 		expand_inner!(&self.inner, v => { v.closed() })
->>>>>>> d3a71e56
 	}
 
 	/// Cancel a transaction.
@@ -382,54 +332,7 @@
 	pub async fn cancel(&mut self) -> Result<(), Error> {
 		#[cfg(debug_assertions)]
 		trace!("Cancel");
-<<<<<<< HEAD
-		match self {
-			#[cfg(feature = "kv-mem")]
-			Transaction {
-				inner: Inner::Mem(v),
-				..
-			} => v.cancel(),
-			#[cfg(feature = "kv-rocksdb")]
-			Transaction {
-				inner: Inner::RocksDB(v),
-				..
-			} => v.cancel().await,
-			#[cfg(feature = "kv-speedb")]
-			Transaction {
-				inner: Inner::SpeeDB(v),
-				..
-			} => v.cancel().await,
-			#[cfg(feature = "kv-indxdb")]
-			Transaction {
-				inner: Inner::IndxDB(v),
-				..
-			} => v.cancel().await,
-			#[cfg(feature = "kv-tikv")]
-			Transaction {
-				inner: Inner::TiKV(v),
-				..
-			} => v.cancel().await,
-			#[cfg(feature = "kv-fdb")]
-			Transaction {
-				inner: Inner::FoundationDB(v),
-				..
-			} => v.cancel().await,
-			#[cfg(feature = "kv-surrealkv")]
-			Transaction {
-				inner: Inner::SurrealKV(v),
-				..
-			} => v.cancel().await,
-			#[cfg(feature = "kv-postgres")]
-			Transaction {
-				inner: Inner::Postgres(v),
-				..
-			} => v.cancel().await,
-			#[allow(unreachable_patterns)]
-			_ => unreachable!(),
-		}
-=======
 		expand_inner!(&mut self.inner, v => { v.cancel().await })
->>>>>>> d3a71e56
 	}
 
 	/// Commit a transaction.
@@ -438,54 +341,7 @@
 	pub async fn commit(&mut self) -> Result<(), Error> {
 		#[cfg(debug_assertions)]
 		trace!("Commit");
-<<<<<<< HEAD
-		match self {
-			#[cfg(feature = "kv-mem")]
-			Transaction {
-				inner: Inner::Mem(v),
-				..
-			} => v.commit(),
-			#[cfg(feature = "kv-rocksdb")]
-			Transaction {
-				inner: Inner::RocksDB(v),
-				..
-			} => v.commit().await,
-			#[cfg(feature = "kv-speedb")]
-			Transaction {
-				inner: Inner::SpeeDB(v),
-				..
-			} => v.commit().await,
-			#[cfg(feature = "kv-indxdb")]
-			Transaction {
-				inner: Inner::IndxDB(v),
-				..
-			} => v.commit().await,
-			#[cfg(feature = "kv-tikv")]
-			Transaction {
-				inner: Inner::TiKV(v),
-				..
-			} => v.commit().await,
-			#[cfg(feature = "kv-fdb")]
-			Transaction {
-				inner: Inner::FoundationDB(v),
-				..
-			} => v.commit().await,
-			#[cfg(feature = "kv-surrealkv")]
-			Transaction {
-				inner: Inner::SurrealKV(v),
-				..
-			} => v.commit().await,
-			#[cfg(feature = "kv-postgres")]
-			Transaction {
-				inner: Inner::Postgres(v),
-				..
-			} => v.commit().await,
-			#[allow(unreachable_patterns)]
-			_ => unreachable!(),
-		}
-=======
 		expand_inner!(&mut self.inner, v => { v.commit().await })
->>>>>>> d3a71e56
 	}
 
 	#[allow(unused)]
@@ -516,54 +372,7 @@
 	{
 		#[cfg(debug_assertions)]
 		trace!("Del {:?}", key);
-<<<<<<< HEAD
-		match self {
-			#[cfg(feature = "kv-mem")]
-			Transaction {
-				inner: Inner::Mem(v),
-				..
-			} => v.del(key),
-			#[cfg(feature = "kv-rocksdb")]
-			Transaction {
-				inner: Inner::RocksDB(v),
-				..
-			} => v.del(key).await,
-			#[cfg(feature = "kv-speedb")]
-			Transaction {
-				inner: Inner::SpeeDB(v),
-				..
-			} => v.del(key).await,
-			#[cfg(feature = "kv-indxdb")]
-			Transaction {
-				inner: Inner::IndxDB(v),
-				..
-			} => v.del(key).await,
-			#[cfg(feature = "kv-tikv")]
-			Transaction {
-				inner: Inner::TiKV(v),
-				..
-			} => v.del(key).await,
-			#[cfg(feature = "kv-fdb")]
-			Transaction {
-				inner: Inner::FoundationDB(v),
-				..
-			} => v.del(key).await,
-			#[cfg(feature = "kv-surrealkv")]
-			Transaction {
-				inner: Inner::SurrealKV(v),
-				..
-			} => v.del(key).await,
-			#[cfg(feature = "kv-postgres")]
-			Transaction {
-				inner: Inner::Postgres(v),
-				..
-			} => v.del(key).await,
-			#[allow(unreachable_patterns)]
-			_ => unreachable!(),
-		}
-=======
 		expand_inner!(&mut self.inner, v => { v.del(key).await })
->>>>>>> d3a71e56
 	}
 
 	/// Check if a key exists in the datastore.
@@ -574,54 +383,7 @@
 	{
 		#[cfg(debug_assertions)]
 		trace!("Exi {:?}", key);
-<<<<<<< HEAD
-		match self {
-			#[cfg(feature = "kv-mem")]
-			Transaction {
-				inner: Inner::Mem(v),
-				..
-			} => v.exi(key),
-			#[cfg(feature = "kv-rocksdb")]
-			Transaction {
-				inner: Inner::RocksDB(v),
-				..
-			} => v.exi(key).await,
-			#[cfg(feature = "kv-speedb")]
-			Transaction {
-				inner: Inner::SpeeDB(v),
-				..
-			} => v.exi(key).await,
-			#[cfg(feature = "kv-indxdb")]
-			Transaction {
-				inner: Inner::IndxDB(v),
-				..
-			} => v.exi(key).await,
-			#[cfg(feature = "kv-tikv")]
-			Transaction {
-				inner: Inner::TiKV(v),
-				..
-			} => v.exi(key).await,
-			#[cfg(feature = "kv-fdb")]
-			Transaction {
-				inner: Inner::FoundationDB(v),
-				..
-			} => v.exi(key).await,
-			#[cfg(feature = "kv-surrealkv")]
-			Transaction {
-				inner: Inner::SurrealKV(v),
-				..
-			} => v.exists(key).await,
-			#[cfg(feature = "kv-postgres")]
-			Transaction {
-				inner: Inner::Postgres(v),
-				..
-			} => v.exists(key).await,
-			#[allow(unreachable_patterns)]
-			_ => unreachable!(),
-		}
-=======
 		expand_inner!(&mut self.inner, v => { v.exi(key).await })
->>>>>>> d3a71e56
 	}
 
 	/// Fetch a key from the datastore.
@@ -632,54 +394,7 @@
 	{
 		#[cfg(debug_assertions)]
 		trace!("Get {:?}", key);
-<<<<<<< HEAD
-		match self {
-			#[cfg(feature = "kv-mem")]
-			Transaction {
-				inner: Inner::Mem(v),
-				..
-			} => v.get(key),
-			#[cfg(feature = "kv-rocksdb")]
-			Transaction {
-				inner: Inner::RocksDB(v),
-				..
-			} => v.get(key).await,
-			#[cfg(feature = "kv-speedb")]
-			Transaction {
-				inner: Inner::SpeeDB(v),
-				..
-			} => v.get(key).await,
-			#[cfg(feature = "kv-indxdb")]
-			Transaction {
-				inner: Inner::IndxDB(v),
-				..
-			} => v.get(key).await,
-			#[cfg(feature = "kv-tikv")]
-			Transaction {
-				inner: Inner::TiKV(v),
-				..
-			} => v.get(key).await,
-			#[cfg(feature = "kv-fdb")]
-			Transaction {
-				inner: Inner::FoundationDB(v),
-				..
-			} => v.get(key).await,
-			#[cfg(feature = "kv-surrealkv")]
-			Transaction {
-				inner: Inner::SurrealKV(v),
-				..
-			} => v.get(key).await,
-			#[cfg(feature = "kv-postgres")]
-			Transaction {
-				inner: Inner::Postgres(v),
-				..
-			} => v.get(key).await,
-			#[allow(unreachable_patterns)]
-			_ => unreachable!(),
-		}
-=======
 		expand_inner!(&mut self.inner, v => { v.get(key).await })
->>>>>>> d3a71e56
 	}
 
 	/// Insert or update a key in the datastore.
@@ -691,54 +406,7 @@
 	{
 		#[cfg(debug_assertions)]
 		trace!("Set {:?} => {:?}", key, val);
-<<<<<<< HEAD
-		match self {
-			#[cfg(feature = "kv-mem")]
-			Transaction {
-				inner: Inner::Mem(v),
-				..
-			} => v.set(key, val),
-			#[cfg(feature = "kv-rocksdb")]
-			Transaction {
-				inner: Inner::RocksDB(v),
-				..
-			} => v.set(key, val).await,
-			#[cfg(feature = "kv-speedb")]
-			Transaction {
-				inner: Inner::SpeeDB(v),
-				..
-			} => v.set(key, val).await,
-			#[cfg(feature = "kv-indxdb")]
-			Transaction {
-				inner: Inner::IndxDB(v),
-				..
-			} => v.set(key, val).await,
-			#[cfg(feature = "kv-tikv")]
-			Transaction {
-				inner: Inner::TiKV(v),
-				..
-			} => v.set(key, val).await,
-			#[cfg(feature = "kv-fdb")]
-			Transaction {
-				inner: Inner::FoundationDB(v),
-				..
-			} => v.set(key, val).await,
-			#[cfg(feature = "kv-surrealkv")]
-			Transaction {
-				inner: Inner::SurrealKV(v),
-				..
-			} => v.set(key, val).await,
-			#[cfg(feature = "kv-postgres")]
-			Transaction {
-				inner: Inner::Postgres(v),
-				..
-			} => v.set(key, val).await,
-			#[allow(unreachable_patterns)]
-			_ => unreachable!(),
-		}
-=======
 		expand_inner!(&mut self.inner, v => { v.set(key, val).await })
->>>>>>> d3a71e56
 	}
 
 	/// Obtain a new change timestamp for a key
@@ -753,54 +421,7 @@
 	{
 		#[cfg(debug_assertions)]
 		trace!("Get Timestamp {:?}", key);
-<<<<<<< HEAD
-		match self {
-			#[cfg(feature = "kv-mem")]
-			Transaction {
-				inner: Inner::Mem(v),
-				..
-			} => v.get_timestamp(key),
-			#[cfg(feature = "kv-rocksdb")]
-			Transaction {
-				inner: Inner::RocksDB(v),
-				..
-			} => v.get_timestamp(key).await,
-			#[cfg(feature = "kv-indxdb")]
-			Transaction {
-				inner: Inner::IndxDB(v),
-				..
-			} => v.get_timestamp(key).await,
-			#[cfg(feature = "kv-tikv")]
-			Transaction {
-				inner: Inner::TiKV(v),
-				..
-			} => v.get_timestamp(key, lock).await,
-			#[cfg(feature = "kv-fdb")]
-			Transaction {
-				inner: Inner::FoundationDB(v),
-				..
-			} => v.get_timestamp().await,
-			#[cfg(feature = "kv-speedb")]
-			Transaction {
-				inner: Inner::SpeeDB(v),
-				..
-			} => v.get_timestamp(key).await,
-			#[cfg(feature = "kv-surrealkv")]
-			Transaction {
-				inner: Inner::SurrealKV(v),
-				..
-			} => v.get_timestamp(key).await,
-			#[cfg(feature = "kv-postgres")]
-			Transaction {
-				inner: Inner::Postgres(v),
-				..
-			} => v.get_timestamp(key).await,
-			#[allow(unreachable_patterns)]
-			_ => unreachable!(),
-		}
-=======
 		expand_inner!(&mut self.inner, v => { v.get_timestamp(key, lock).await })
->>>>>>> d3a71e56
 	}
 
 	#[allow(unused)]
@@ -841,75 +462,7 @@
 	{
 		#[cfg(debug_assertions)]
 		trace!("Set {:?} <ts> {:?} => {:?}", prefix, suffix, val);
-<<<<<<< HEAD
-		match self {
-			#[cfg(feature = "kv-mem")]
-			Transaction {
-				inner: Inner::Mem(v),
-				..
-			} => {
-				let k = v.get_versionstamped_key(ts_key, prefix, suffix).await?;
-				v.set(k, val)
-			}
-			#[cfg(feature = "kv-rocksdb")]
-			Transaction {
-				inner: Inner::RocksDB(v),
-				..
-			} => {
-				let k = v.get_versionstamped_key(ts_key, prefix, suffix).await?;
-				v.set(k, val).await
-			}
-			#[cfg(feature = "kv-indxdb")]
-			Transaction {
-				inner: Inner::IndxDB(v),
-				..
-			} => {
-				let k = v.get_versionstamped_key(ts_key, prefix, suffix).await?;
-				v.set(k, val).await
-			}
-			#[cfg(feature = "kv-tikv")]
-			Transaction {
-				inner: Inner::TiKV(v),
-				..
-			} => {
-				let k = v.get_versionstamped_key(ts_key, prefix, suffix).await?;
-				v.set(k, val).await
-			}
-			#[cfg(feature = "kv-fdb")]
-			Transaction {
-				inner: Inner::FoundationDB(v),
-				..
-			} => v.set_versionstamped_key(prefix, suffix, val).await,
-			#[cfg(feature = "kv-speedb")]
-			Transaction {
-				inner: Inner::SpeeDB(v),
-				..
-			} => {
-				let k = v.get_versionstamped_key(ts_key, prefix, suffix).await?;
-				v.set(k, val).await
-			}
-			#[cfg(feature = "kv-surrealkv")]
-			Transaction {
-				inner: Inner::SurrealKV(v),
-				..
-			} => {
-				let k = v.get_versionstamped_key(ts_key, prefix, suffix).await?;
-				v.set(k, val).await
-			}
-			#[cfg(feature = "kv-postgres")]
-			Transaction {
-				inner: Inner::Postgres(v),
-				..
-			} => {
-				let k = v.get_versionstamped_key(ts_key, prefix, suffix).await?;
-				v.set(k, val).await
-			}
-			#[allow(unreachable_patterns)]
-			_ => unreachable!(),
-		}
-=======
 		expand_inner!(&mut self.inner, v => { v.set_versionstamped_key(ts_key, prefix, suffix, val).await })
->>>>>>> d3a71e56
 	}
 
 	/// Insert a key if it doesn't exist in the datastore.
@@ -919,54 +472,7 @@
 		K: Into<Key> + Debug,
 		V: Into<Val> + Debug,
 	{
-<<<<<<< HEAD
-		match self {
-			#[cfg(feature = "kv-mem")]
-			Transaction {
-				inner: Inner::Mem(v),
-				..
-			} => v.put(key, val),
-			#[cfg(feature = "kv-rocksdb")]
-			Transaction {
-				inner: Inner::RocksDB(v),
-				..
-			} => v.put(category, key, val).await,
-			#[cfg(feature = "kv-speedb")]
-			Transaction {
-				inner: Inner::SpeeDB(v),
-				..
-			} => v.put(category, key, val).await,
-			#[cfg(feature = "kv-indxdb")]
-			Transaction {
-				inner: Inner::IndxDB(v),
-				..
-			} => v.put(key, val).await,
-			#[cfg(feature = "kv-tikv")]
-			Transaction {
-				inner: Inner::TiKV(v),
-				..
-			} => v.put(category, key, val).await,
-			#[cfg(feature = "kv-fdb")]
-			Transaction {
-				inner: Inner::FoundationDB(v),
-				..
-			} => v.put(category, key, val).await,
-			#[cfg(feature = "kv-surrealkv")]
-			Transaction {
-				inner: Inner::SurrealKV(v),
-				..
-			} => v.put(category, key, val).await,
-			#[cfg(feature = "kv-postgres")]
-			Transaction {
-				inner: Inner::Postgres(v),
-				..
-			} => v.put(category, key, val).await,
-			#[allow(unreachable_patterns)]
-			_ => unreachable!(),
-		}
-=======
 		expand_inner!(&mut self.inner, v => { v.put(category, key, val).await })
->>>>>>> d3a71e56
 	}
 
 	/// Retrieve a specific range of keys from the datastore.
@@ -979,54 +485,7 @@
 	{
 		#[cfg(debug_assertions)]
 		trace!("Scan {:?} - {:?}", rng.start, rng.end);
-<<<<<<< HEAD
-		match self {
-			#[cfg(feature = "kv-mem")]
-			Transaction {
-				inner: Inner::Mem(v),
-				..
-			} => v.scan(rng, limit),
-			#[cfg(feature = "kv-rocksdb")]
-			Transaction {
-				inner: Inner::RocksDB(v),
-				..
-			} => v.scan(rng, limit).await,
-			#[cfg(feature = "kv-speedb")]
-			Transaction {
-				inner: Inner::SpeeDB(v),
-				..
-			} => v.scan(rng, limit).await,
-			#[cfg(feature = "kv-indxdb")]
-			Transaction {
-				inner: Inner::IndxDB(v),
-				..
-			} => v.scan(rng, limit).await,
-			#[cfg(feature = "kv-tikv")]
-			Transaction {
-				inner: Inner::TiKV(v),
-				..
-			} => v.scan(rng, limit).await,
-			#[cfg(feature = "kv-fdb")]
-			Transaction {
-				inner: Inner::FoundationDB(v),
-				..
-			} => v.scan(rng, limit).await,
-			#[cfg(feature = "kv-surrealkv")]
-			Transaction {
-				inner: Inner::SurrealKV(v),
-				..
-			} => v.scan(rng, limit).await,
-			#[cfg(feature = "kv-postgres")]
-			Transaction {
-				inner: Inner::Postgres(v),
-				..
-			} => v.scan(rng, limit).await,
-			#[allow(unreachable_patterns)]
-			_ => unreachable!(),
-		}
-=======
 		expand_inner!(&mut self.inner, v => { v.scan(rng, limit).await })
->>>>>>> d3a71e56
 	}
 
 	/// Retrieve a specific range of keys from the datastore.
@@ -1044,55 +503,8 @@
 		#[cfg(debug_assertions)]
 		trace!("Scan {:?} - {:?}", page.range.start, page.range.end);
 		let range = page.range.clone();
-<<<<<<< HEAD
-		let res = match self {
-			#[cfg(feature = "kv-mem")]
-			Transaction {
-				inner: Inner::Mem(v),
-				..
-			} => v.scan(range, batch_limit),
-			#[cfg(feature = "kv-rocksdb")]
-			Transaction {
-				inner: Inner::RocksDB(v),
-				..
-			} => v.scan(range, batch_limit).await,
-			#[cfg(feature = "kv-speedb")]
-			Transaction {
-				inner: Inner::SpeeDB(v),
-				..
-			} => v.scan(range, batch_limit).await,
-			#[cfg(feature = "kv-indxdb")]
-			Transaction {
-				inner: Inner::IndxDB(v),
-				..
-			} => v.scan(range, batch_limit).await,
-			#[cfg(feature = "kv-tikv")]
-			Transaction {
-				inner: Inner::TiKV(v),
-				..
-			} => v.scan(range, batch_limit).await,
-			#[cfg(feature = "kv-fdb")]
-			Transaction {
-				inner: Inner::FoundationDB(v),
-				..
-			} => v.scan(range, batch_limit).await,
-			#[cfg(feature = "kv-surrealkv")]
-			Transaction {
-				inner: Inner::SurrealKV(v),
-				..
-			} => v.scan(range, batch_limit).await,
-			#[cfg(feature = "kv-postgres")]
-			Transaction {
-				inner: Inner::Postgres(v),
-				..
-			} => v.scan(range, batch_limit).await,
-			#[allow(unreachable_patterns)]
-			_ => Err(Error::MissingStorageEngine),
-		};
-=======
 		let res = expand_inner!(&mut self.inner, v => { v.scan(range, batch_limit).await });
 
->>>>>>> d3a71e56
 		// Construct next page
 		res.map(|tup_vec: Vec<(Key, Val)>| {
 			if tup_vec.len() < batch_limit as usize {
@@ -1126,54 +538,7 @@
 	{
 		#[cfg(debug_assertions)]
 		trace!("Putc {:?} if {:?} => {:?}", key, chk, val);
-<<<<<<< HEAD
-		match self {
-			#[cfg(feature = "kv-mem")]
-			Transaction {
-				inner: Inner::Mem(v),
-				..
-			} => v.putc(key, val, chk),
-			#[cfg(feature = "kv-rocksdb")]
-			Transaction {
-				inner: Inner::RocksDB(v),
-				..
-			} => v.putc(key, val, chk).await,
-			#[cfg(feature = "kv-speedb")]
-			Transaction {
-				inner: Inner::SpeeDB(v),
-				..
-			} => v.putc(key, val, chk).await,
-			#[cfg(feature = "kv-indxdb")]
-			Transaction {
-				inner: Inner::IndxDB(v),
-				..
-			} => v.putc(key, val, chk).await,
-			#[cfg(feature = "kv-tikv")]
-			Transaction {
-				inner: Inner::TiKV(v),
-				..
-			} => v.putc(key, val, chk).await,
-			#[cfg(feature = "kv-fdb")]
-			Transaction {
-				inner: Inner::FoundationDB(v),
-				..
-			} => v.putc(key, val, chk).await,
-			#[cfg(feature = "kv-surrealkv")]
-			Transaction {
-				inner: Inner::SurrealKV(v),
-				..
-			} => v.putc(key, val, chk).await,
-			#[cfg(feature = "kv-postgres")]
-			Transaction {
-				inner: Inner::Postgres(v),
-				..
-			} => v.putc(key, val, chk).await,
-			#[allow(unreachable_patterns)]
-			_ => unreachable!(),
-		}
-=======
 		expand_inner!(&mut self.inner, v => { v.putc(key, val, chk).await })
->>>>>>> d3a71e56
 	}
 
 	/// Delete a key from the datastore if the current value matches a condition.
@@ -1185,54 +550,7 @@
 	{
 		#[cfg(debug_assertions)]
 		trace!("Delc {:?} if {:?}", key, chk);
-<<<<<<< HEAD
-		match self {
-			#[cfg(feature = "kv-mem")]
-			Transaction {
-				inner: Inner::Mem(v),
-				..
-			} => v.delc(key, chk),
-			#[cfg(feature = "kv-rocksdb")]
-			Transaction {
-				inner: Inner::RocksDB(v),
-				..
-			} => v.delc(key, chk).await,
-			#[cfg(feature = "kv-speedb")]
-			Transaction {
-				inner: Inner::SpeeDB(v),
-				..
-			} => v.delc(key, chk).await,
-			#[cfg(feature = "kv-indxdb")]
-			Transaction {
-				inner: Inner::IndxDB(v),
-				..
-			} => v.delc(key, chk).await,
-			#[cfg(feature = "kv-tikv")]
-			Transaction {
-				inner: Inner::TiKV(v),
-				..
-			} => v.delc(key, chk).await,
-			#[cfg(feature = "kv-fdb")]
-			Transaction {
-				inner: Inner::FoundationDB(v),
-				..
-			} => v.delc(key, chk).await,
-			#[cfg(feature = "kv-surrealkv")]
-			Transaction {
-				inner: Inner::SurrealKV(v),
-				..
-			} => v.delc(key, chk).await,
-			#[cfg(feature = "kv-postgres")]
-			Transaction {
-				inner: Inner::Postgres(v),
-				..
-			} => v.delc(key, chk).await,
-			#[allow(unreachable_patterns)]
-			_ => unreachable!(),
-		}
-=======
 		expand_inner!(&mut self.inner, v => { v.delc(key, chk).await })
->>>>>>> d3a71e56
 	}
 
 	// --------------------------------------------------
@@ -3087,55 +2405,7 @@
 
 	#[allow(unused_variables)]
 	fn check_level(&mut self, check: Check) {
-<<<<<<< HEAD
-		#![allow(unused_variables)]
-		match self {
-			#[cfg(feature = "kv-mem")]
-			Transaction {
-				inner: Inner::Mem(ref mut v),
-				..
-			} => v.check_level(check),
-			#[cfg(feature = "kv-rocksdb")]
-			Transaction {
-				inner: Inner::RocksDB(ref mut v),
-				..
-			} => v.check_level(check),
-			#[cfg(feature = "kv-speedb")]
-			Transaction {
-				inner: Inner::SpeeDB(ref mut v),
-				..
-			} => v.check_level(check),
-			#[cfg(feature = "kv-indxdb")]
-			Transaction {
-				inner: Inner::IndxDB(ref mut v),
-				..
-			} => v.check_level(check),
-			#[cfg(feature = "kv-tikv")]
-			Transaction {
-				inner: Inner::TiKV(ref mut v),
-				..
-			} => v.check_level(check),
-			#[cfg(feature = "kv-fdb")]
-			Transaction {
-				inner: Inner::FoundationDB(ref mut v),
-				..
-			} => v.check_level(check),
-			#[cfg(feature = "kv-surrealkv")]
-			Transaction {
-				inner: Inner::SurrealKV(v),
-				..
-			} => v.set_check_level(check),
-			#[cfg(feature = "kv-postgres")]
-			Transaction {
-				inner: Inner::Postgres(v),
-				..
-			} => v.set_check_level(check),
-			#[allow(unreachable_patterns)]
-			_ => unreachable!(),
-		}
-=======
 		expand_inner!(&mut self.inner, v => { v.check_level(check) })
->>>>>>> d3a71e56
 	}
 }
 
