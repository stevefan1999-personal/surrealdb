#[allow(unused_imports, dead_code)]
mod api_integration {
	use serde::Deserialize;
	use serde::Serialize;
	use serde_json::json;
	use std::borrow::Cow;
	use std::ops::Bound;
	use surrealdb::error::Api as ApiError;
	use surrealdb::error::Db as DbError;
	use surrealdb::opt::auth::Database;
	use surrealdb::opt::auth::Jwt;
	use surrealdb::opt::auth::Namespace;
	use surrealdb::opt::auth::Root;
	use surrealdb::opt::auth::Scope;
	use surrealdb::opt::PatchOp;
	use surrealdb::opt::Resource;
	use surrealdb::sql::statements::BeginStatement;
	use surrealdb::sql::statements::CommitStatement;
	use surrealdb::sql::thing;
	use surrealdb::sql::Thing;
	use surrealdb::sql::Value;
	use surrealdb::Error;
	use surrealdb::Surreal;
	use ulid::Ulid;

	const NS: &str = "test-ns";
	const ROOT_USER: &str = "root";
	const ROOT_PASS: &str = "root";

	#[derive(Debug, Serialize)]
	struct Record<'a> {
		name: &'a str,
	}

	#[derive(Debug, Deserialize)]
	struct RecordId {
		id: Thing,
	}

	#[derive(Debug, Deserialize)]
	struct RecordName {
		name: String,
	}

	#[derive(Debug, Deserialize, Eq, PartialEq, Ord, PartialOrd)]
	struct RecordBuf {
		id: Thing,
		name: String,
	}

	#[derive(Debug, Serialize, Deserialize)]
	struct AuthParams<'a> {
		email: &'a str,
		pass: &'a str,
	}

	#[cfg(feature = "protocol-ws")]
	mod ws {
		use super::*;
		use surrealdb::engine::remote::ws::Client;
		use surrealdb::engine::remote::ws::Ws;

		async fn new_db() -> Surreal<Client> {
			let db = Surreal::new::<Ws>("127.0.0.1:8000").await.unwrap();
			db.signin(Root {
				username: ROOT_USER,
				password: ROOT_PASS,
			})
			.await
			.unwrap();
			db
		}

		include!("api/mod.rs");
		include!("api/auth.rs");
	}

	#[cfg(feature = "protocol-http")]
	mod http {
		use super::*;
		use surrealdb::engine::remote::http::Client;
		use surrealdb::engine::remote::http::Http;

		async fn new_db() -> Surreal<Client> {
			let db = Surreal::new::<Http>("127.0.0.1:8000").await.unwrap();
			db.signin(Root {
				username: ROOT_USER,
				password: ROOT_PASS,
			})
			.await
			.unwrap();
			db
		}

		include!("api/mod.rs");
		include!("api/auth.rs");
		include!("api/backup.rs");
	}

	#[cfg(feature = "kv-mem")]
	mod mem {
		use super::*;
		use surrealdb::engine::any;
		use surrealdb::engine::local::Db;
		use surrealdb::engine::local::Mem;

		async fn new_db() -> Surreal<Db> {
			Surreal::new::<Mem>(()).await.unwrap()
		}

		#[tokio::test]
		async fn memory_allowed_as_address() {
			any::connect("memory").await.unwrap();
		}

		include!("api/mod.rs");
		include!("api/backup.rs");
	}

	#[cfg(feature = "kv-rocksdb")]
	mod file {
		use super::*;
		use surrealdb::engine::local::Db;
		use surrealdb::engine::local::File;

		async fn new_db() -> Surreal<Db> {
			let path = format!("/tmp/{}.db", Ulid::new());
			Surreal::new::<File>(path.as_str()).await.unwrap()
		}

		include!("api/mod.rs");
		include!("api/backup.rs");
	}

	#[cfg(feature = "kv-tikv")]
	mod tikv {
		use super::*;
		use surrealdb::engine::local::Db;
		use surrealdb::engine::local::TiKv;

		async fn new_db() -> Surreal<Db> {
			Surreal::new::<TiKv>("127.0.0.1:2379").await.unwrap()
		}

		include!("api/mod.rs");
		include!("api/backup.rs");
	}

<<<<<<< HEAD
	include!("api/mod.rs");
	include!("api/backup.rs");
}

#[cfg(feature = "kv-postgres")]
mod postgres {
	use super::*;
	use surrealdb::engine::local::Db;
	use surrealdb::engine::local::Postgres;

	use std::env;

	const ENV_CONN_STR: &str = "TEST_POSTGRES_CONN_STR";

	const DEFAULT_CONN_STR: &str = "localhost:5432/postgres?user=postgres&password=surrealdb";

	async fn new_db() -> Surreal<Db> {
		Surreal::new::<Postgres>(
			env::var(ENV_CONN_STR).unwrap_or_else(|_| DEFAULT_CONN_STR.to_string()),
		)
		.await
		.unwrap()
	}

	include!("api/mod.rs");
	include!("api/backup.rs");
}

#[cfg(feature = "protocol-http")]
mod any {
	use super::*;
	use surrealdb::engine::any::Any;

	async fn new_db() -> Surreal<Any> {
		let db = surrealdb::engine::any::connect("http://127.0.0.1:8000").await.unwrap();
		db.signin(Root {
			username: ROOT_USER,
			password: ROOT_PASS,
		})
		.await
		.unwrap();
		db
=======
	#[cfg(feature = "kv-fdb")]
	mod fdb {
		use super::*;
		use surrealdb::engine::local::Db;
		use surrealdb::engine::local::FDb;

		async fn new_db() -> Surreal<Db> {
			Surreal::new::<FDb>("/tmp/fdb.cluster").await.unwrap()
		}

		include!("api/mod.rs");
		include!("api/backup.rs");
>>>>>>> f1ef3bfd
	}

	#[cfg(feature = "protocol-http")]
	mod any {
		use super::*;
		use surrealdb::engine::any::Any;

		async fn new_db() -> Surreal<Any> {
			let db = surrealdb::engine::any::connect("http://127.0.0.1:8000").await.unwrap();
			db.signin(Root {
				username: ROOT_USER,
				password: ROOT_PASS,
			})
			.await
			.unwrap();
			db
		}

		include!("api/mod.rs");
		include!("api/auth.rs");
		include!("api/backup.rs");
	}
}<|MERGE_RESOLUTION|>--- conflicted
+++ resolved
@@ -21,7 +21,7 @@
 	use surrealdb::sql::Value;
 	use surrealdb::Error;
 	use surrealdb::Surreal;
-	use ulid::Ulid;
+	use ulid::Ulid; 
 
 	const NS: &str = "test-ns";
 	const ROOT_USER: &str = "root";
@@ -146,50 +146,6 @@
 		include!("api/backup.rs");
 	}
 
-<<<<<<< HEAD
-	include!("api/mod.rs");
-	include!("api/backup.rs");
-}
-
-#[cfg(feature = "kv-postgres")]
-mod postgres {
-	use super::*;
-	use surrealdb::engine::local::Db;
-	use surrealdb::engine::local::Postgres;
-
-	use std::env;
-
-	const ENV_CONN_STR: &str = "TEST_POSTGRES_CONN_STR";
-
-	const DEFAULT_CONN_STR: &str = "localhost:5432/postgres?user=postgres&password=surrealdb";
-
-	async fn new_db() -> Surreal<Db> {
-		Surreal::new::<Postgres>(
-			env::var(ENV_CONN_STR).unwrap_or_else(|_| DEFAULT_CONN_STR.to_string()),
-		)
-		.await
-		.unwrap()
-	}
-
-	include!("api/mod.rs");
-	include!("api/backup.rs");
-}
-
-#[cfg(feature = "protocol-http")]
-mod any {
-	use super::*;
-	use surrealdb::engine::any::Any;
-
-	async fn new_db() -> Surreal<Any> {
-		let db = surrealdb::engine::any::connect("http://127.0.0.1:8000").await.unwrap();
-		db.signin(Root {
-			username: ROOT_USER,
-			password: ROOT_PASS,
-		})
-		.await
-		.unwrap();
-		db
-=======
 	#[cfg(feature = "kv-fdb")]
 	mod fdb {
 		use super::*;
@@ -202,7 +158,30 @@
 
 		include!("api/mod.rs");
 		include!("api/backup.rs");
->>>>>>> f1ef3bfd
+	}
+
+	#[cfg(feature = "kv-postgres")]
+	mod postgres {
+		use super::*;
+		use surrealdb::engine::local::Db;
+		use surrealdb::engine::local::Postgres;
+
+		use std::env;
+
+		const ENV_CONN_STR: &str = "TEST_POSTGRES_CONN_STR";
+
+		const DEFAULT_CONN_STR: &str = "localhost:5432/postgres?user=postgres&password=surrealdb";
+
+		async fn new_db() -> Surreal<Db> {
+			Surreal::new::<Postgres>(
+				env::var(ENV_CONN_STR).unwrap_or_else(|_| DEFAULT_CONN_STR.to_string()),
+			)
+			.await
+			.unwrap()
+		}
+
+		include!("api/mod.rs");
+		include!("api/backup.rs");
 	}
 
 	#[cfg(feature = "protocol-http")]
