--- conflicted
+++ resolved
@@ -61,17 +61,73 @@
 
 			match address.endpoint.scheme() {
 				"fdb" => {
-					#[cfg(feature = "kv-fdb")]
-					{
-						features.insert(ExtraFeatures::Backup);
-						engine::local::native::router(address, conn_tx, route_rx);
-						conn_rx.into_recv_async().await??
-					}
-
-					#[cfg(not(feature = "kv-fdb"))]
-					return Err(
-						DbError::Ds("Cannot connect to the `foundationdb` storage engine as it is not enabled in this build of SurrealDB".to_owned()).into()
-					);
+					features.insert(ExtraFeatures::Backup);
+					engine::local::native::router(address, conn_tx, route_rx);
+					conn_rx.into_recv_async().await??
+				}
+
+				#[cfg(feature = "kv-mem")]
+				"mem" => {
+					features.insert(ExtraFeatures::Backup);
+					engine::local::native::router(address, conn_tx, route_rx);
+					conn_rx.into_recv_async().await??
+				}
+
+				#[cfg(feature = "kv-rocksdb")]
+				"rocksdb" => {
+					features.insert(ExtraFeatures::Backup);
+					engine::local::native::router(address, conn_tx, route_rx);
+					conn_rx.into_recv_async().await??
+				}
+
+				#[cfg(feature = "kv-rocksdb")]
+				"file" => {
+					features.insert(ExtraFeatures::Backup);
+					engine::local::native::router(address, conn_tx, route_rx);
+					conn_rx.into_recv_async().await??
+				}
+
+				#[cfg(feature = "kv-tikv")]
+				"tikv" => {
+					features.insert(ExtraFeatures::Backup);
+					engine::local::native::router(address, conn_tx, route_rx);
+					conn_rx.into_recv_async().await??
+				}
+
+				#[cfg(feature = "kv-postgres")]
+				"postgres" => {
+					features.insert(ExtraFeatures::Backup);
+					engine::local::native::router(address, conn_tx, route_rx);
+					conn_rx.into_recv_async().await??
+				}
+
+				#[cfg(feature = "protocol-http")]
+				"http" | "https" => {
+					features.insert(ExtraFeatures::Auth);
+					features.insert(ExtraFeatures::Backup);
+					let headers = http::default_headers();
+					#[allow(unused_mut)]
+					let mut builder = ClientBuilder::new().default_headers(headers);
+					#[cfg(any(feature = "native-tls", feature = "rustls"))]
+					if let Some(tls) = address.tls_config {
+						builder = match tls {
+							#[cfg(feature = "native-tls")]
+							Tls::Native(config) => builder.use_preconfigured_tls(config),
+							#[cfg(feature = "rustls")]
+							Tls::Rust(config) => builder.use_preconfigured_tls(config),
+						};
+						#[cfg(feature = "kv-fdb")]
+						{
+							features.insert(ExtraFeatures::Backup);
+							engine::local::native::router(address, conn_tx, route_rx);
+							conn_rx.into_recv_async().await??
+						}
+
+						#[cfg(not(feature = "kv-fdb"))]
+						return Err(
+							DbError::Ds("Cannot connect to the `foundationdb` storage engine as it is not enabled in this build of SurrealDB".to_owned()).into()
+						);
+					}
 				}
 
 				"mem" => {
@@ -102,7 +158,7 @@
 					)
 					.into());
 				}
-
+ 
 				"tikv" => {
 					#[cfg(feature = "kv-tikv")]
 					{
@@ -117,17 +173,6 @@
 					);
 				}
 
-<<<<<<< HEAD
-				#[cfg(feature = "kv-postgres")]
-				"postgres" => {
-					features.insert(ExtraFeatures::Backup);
-					engine::local::native::router(address, conn_tx, route_rx);
-					conn_rx.into_recv_async().await??
-				}
-
-				#[cfg(feature = "protocol-http")]
-=======
->>>>>>> f1ef3bfd
 				"http" | "https" => {
 					#[cfg(feature = "protocol-http")]
 					{
