--- conflicted
+++ resolved
@@ -36,69 +36,6 @@
 ----------
 ";
 
-<<<<<<< HEAD
-fn split_endpoint(v: &str) -> (&str, &str) {
-	match v {
-		"memory" => ("mem", ""),
-		v => match v.split_once("://") {
-			Some(parts) => parts,
-			None => v.split_once(':').unwrap_or_default(),
-		},
-	}
-}
-
-fn file_valid(v: &str) -> Result<(), String> {
-	match v {
-		v if !v.is_empty() => Ok(()),
-		_ => Err(String::from("Provide a valid path to a SQL file")),
-	}
-}
-
-fn bind_valid(v: &str) -> Result<(), String> {
-	match v.parse::<SocketAddr>() {
-		Ok(_) => Ok(()),
-		_ => Err(String::from("Provide a valid network bind parameter")),
-	}
-}
-
-fn path_valid(v: &str) -> Result<(), String> {
-	match v {
-		"memory" => Ok(()),
-		v if v.starts_with("file:") => Ok(()),
-		v if v.starts_with("rocksdb:") => Ok(()),
-		v if v.starts_with("tikv:") => Ok(()),
-		v if v.starts_with("fdb:") => Ok(()),
-		v if v.starts_with("postgres:") => Ok(()),
-		_ => Err(String::from("Provide a valid database path parameter")),
-	}
-}
-
-fn conn_valid(v: &str) -> Result<(), String> {
-	let scheme = split_endpoint(v).0;
-	match scheme {
-		"http" | "https" | "ws" | "wss" | "fdb" | "mem" | "rocksdb" | "file" | "tikv"
-		| "postgres" => Ok(()),
-		_ => Err(String::from("Provide a valid database connection string")),
-	}
-}
-
-fn from_valid(v: &str) -> Result<(), String> {
-	match v {
-		v if v.ends_with(".db") => Ok(()),
-		v if v.starts_with("http://") => Ok(()),
-		v if v.starts_with("https://") => Ok(()),
-		_ => Err(String::from("Provide a valid database connection string, or the path to a file")),
-	}
-}
-
-fn into_valid(v: &str) -> Result<(), String> {
-	match v {
-		v if v.ends_with(".db") => Ok(()),
-		v if v.starts_with("http://") => Ok(()),
-		v if v.starts_with("https://") => Ok(()),
-		_ => Err(String::from("Provide a valid database connection string, or the path to a file")),
-	}
-=======
 #[derive(Parser, Debug)]
 #[command(name = "SurrealDB command-line interface and server", bin_name = "surreal")]
 #[command(about = INFO, before_help = LOGO)]
@@ -106,7 +43,6 @@
 struct Cli {
 	#[command(subcommand)]
 	command: Commands,
->>>>>>> d56a5744
 }
 
 #[derive(Debug, Subcommand)]
