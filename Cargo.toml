[package]
name = "surreal"
publish = false
edition = "2021"
version = "1.0.0-beta.9"
license-file = "LICENSE"
authors = ["Tobie Morgan Hitchcock <tobie@surrealdb.com>"]

[features]
default = ["storage-mem", "storage-rocksdb", "scripting", "http"]
storage-mem = ["surrealdb/kv-mem"]
storage-rocksdb = ["surrealdb/kv-rocksdb"]
storage-tikv = ["surrealdb/kv-tikv"]
storage-fdb = ["surrealdb/kv-fdb-6_3"]
scripting = ["surrealdb/scripting"]
http = ["surrealdb/http"]

[workspace]
members = ["lib", "lib/examples/actix", "lib/examples/axum"]

[profile.release]
lto = true
strip = true
opt-level = 3
panic = 'abort'
codegen-units = 1

[dependencies]
argon2 = "0.5.0"
base64 = "0.21.0"
bung = "0.1.0"
bytes = "1.4.0"
chrono = { version = "0.4.24", features = ["serde"] }
clap = { version = "4.2.1", features = ["env", "derive", "wrap_help", "unicode"] }
clap_complete = "4.2.0"
fern = { version = "0.6.2", features = ["colored"] }
futures = "0.3.28"
http = "0.2.9"
<<<<<<< HEAD
hyper = "0.14.25"
ipnet = "2.7.2"
=======
hyper = "0.14.26"
>>>>>>> f1ef3bfd
jsonwebtoken = "8.3.0"
log = "0.4.17"
once_cell = "1.17.1"
opentelemetry = { version = "0.18", features = ["rt-tokio"] }
opentelemetry-otlp = "0.11.0"
path-absolutize = "3.0.14"
rand = "0.8.5"
reqwest = { version = "0.11.16", features = ["blocking"] }
rustyline = "11.0.0"
serde = { version = "1.0.160", features = ["derive"] }
serde_cbor = "0.11.2"
<<<<<<< HEAD
serde_json = "1.0.95"
serde_pack = { version = "1.1.1", package = "rmp-serde" }
=======
serde_pack = { version = "1.1.1", package = "rmp-serde" }
serde_json = "1.0.96"
>>>>>>> f1ef3bfd
surrealdb = { path = "lib", features = ["protocol-http", "protocol-ws", "rustls"] }
sysinfo = "0.28.4"
thiserror = "1.0.40"
tokio = { version = "1.27.0", features = ["macros", "signal"] }
tokio-util = { version = "0.7.7", features = ["io"] }
tracing = "0.1"
tracing-futures = "0.2.5"
tracing-opentelemetry = "0.18.0"
tracing-subscriber = { version = "0.3.16", features = ["env-filter"] }
urlencoding = "2.1.2"
warp = { version = "0.3.4", features = ["compression", "tls", "websocket"] }

[dev-dependencies]
tonic = "0.8.3"
opentelemetry-proto = {version = "0.1.0", features = ["gen-tonic", "traces", "build-server"] }
tokio-stream = { version = "0.1", features = ["net"] }
temp-env = "0.3.3"

[package.metadata.deb]
maintainer-scripts = "pkg/deb/"
maintainer = "Tobie Morgan Hitchcock <tobie@surrealdb.com>"
copyright = "SurrealDB Ltd. 2022"
systemd-units = { enable = true }
depends = "$auto"
section = "utility"
priority = "optional"
assets = [
    ["target/release/surreal", "usr/share/surrealdb/surreal", "755"],
    ["pkg/deb/README", "usr/share/surrealdb/README", "644"],
]
extended-description = "A scalable, distributed, collaborative, document-graph database, for the realtime web."
license-file = ["LICENSE", "4"]<|MERGE_RESOLUTION|>--- conflicted
+++ resolved
@@ -36,12 +36,8 @@
 fern = { version = "0.6.2", features = ["colored"] }
 futures = "0.3.28"
 http = "0.2.9"
-<<<<<<< HEAD
-hyper = "0.14.25"
+hyper = "0.14.26"
 ipnet = "2.7.2"
-=======
-hyper = "0.14.26"
->>>>>>> f1ef3bfd
 jsonwebtoken = "8.3.0"
 log = "0.4.17"
 once_cell = "1.17.1"
@@ -53,13 +49,8 @@
 rustyline = "11.0.0"
 serde = { version = "1.0.160", features = ["derive"] }
 serde_cbor = "0.11.2"
-<<<<<<< HEAD
-serde_json = "1.0.95"
-serde_pack = { version = "1.1.1", package = "rmp-serde" }
-=======
 serde_pack = { version = "1.1.1", package = "rmp-serde" }
 serde_json = "1.0.96"
->>>>>>> f1ef3bfd
 surrealdb = { path = "lib", features = ["protocol-http", "protocol-ws", "rustls"] }
 sysinfo = "0.28.4"
 thiserror = "1.0.40"
